--- conflicted
+++ resolved
@@ -2,11 +2,8 @@
 ----------------
 
 ### v1.18.9 "Edgy Guinea Pig"
-<<<<<<< HEAD
 * ENHANCEMENT: Thanks to Mark Haynes, the `staticConstructor` will now also be generated if a (private) constructor already exists. [Issue #2100](https://github.com/rzwitserloot/lombok/issues/2100)
-=======
 * ENHANCEMENT: `val` is now capable of decoding the type of convoluted expressions (particularly if the right hand side involves lambdas and conditional (ternary) expressions). [Pull Request #2109](https://github.com/rzwitserloot/lombok/pull/2109) with thanks to Alexander Bulgakov.
->>>>>>> 2704f073
 
 ### v1.18.8 (May 7th, 2019)
 * FEATURE: You can now configure `@FieldNameConstants` to `CONSTANT_CASE` the generated constants, using a `lombok.config` option. See the [FieldNameConstants documentation](https://projectlombok.org/features/experimental/FieldNameConstants). [Issue #2092](https://github.com/rzwitserloot/lombok/issues/2092).
