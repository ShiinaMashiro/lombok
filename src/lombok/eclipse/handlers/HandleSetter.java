/*
 * Copyright © 2009 Reinier Zwitserloot and Roel Spilker.
 * 
 * Permission is hereby granted, free of charge, to any person obtaining a copy
 * of this software and associated documentation files (the "Software"), to deal
 * in the Software without restriction, including without limitation the rights
 * to use, copy, modify, merge, publish, distribute, sublicense, and/or sell
 * copies of the Software, and to permit persons to whom the Software is
 * furnished to do so, subject to the following conditions:
 * 
 * The above copyright notice and this permission notice shall be included in
 * all copies or substantial portions of the Software.
 * 
 * THE SOFTWARE IS PROVIDED "AS IS", WITHOUT WARRANTY OF ANY KIND, EXPRESS OR
 * IMPLIED, INCLUDING BUT NOT LIMITED TO THE WARRANTIES OF MERCHANTABILITY,
 * FITNESS FOR A PARTICULAR PURPOSE AND NONINFRINGEMENT. IN NO EVENT SHALL THE
 * AUTHORS OR COPYRIGHT HOLDERS BE LIABLE FOR ANY CLAIM, DAMAGES OR OTHER
 * LIABILITY, WHETHER IN AN ACTION OF CONTRACT, TORT OR OTHERWISE, ARISING FROM,
 * OUT OF OR IN CONNECTION WITH THE SOFTWARE OR THE USE OR OTHER DEALINGS IN
 * THE SOFTWARE.
 */
package lombok.eclipse.handlers;

import static lombok.eclipse.Eclipse.*;
import static lombok.eclipse.handlers.PKG.*;

import java.lang.reflect.Modifier;

import lombok.AccessLevel;
import lombok.Setter;
import lombok.core.AnnotationValues;
import lombok.core.TransformationsUtil;
import lombok.core.AST.Kind;
import lombok.eclipse.EclipseAnnotationHandler;
import lombok.eclipse.EclipseAST.Node;

import org.eclipse.jdt.internal.compiler.ast.ASTNode;
import org.eclipse.jdt.internal.compiler.ast.Annotation;
import org.eclipse.jdt.internal.compiler.ast.Argument;
import org.eclipse.jdt.internal.compiler.ast.Assignment;
import org.eclipse.jdt.internal.compiler.ast.FieldDeclaration;
import org.eclipse.jdt.internal.compiler.ast.FieldReference;
import org.eclipse.jdt.internal.compiler.ast.MethodDeclaration;
import org.eclipse.jdt.internal.compiler.ast.SingleNameReference;
import org.eclipse.jdt.internal.compiler.ast.Statement;
import org.eclipse.jdt.internal.compiler.ast.ThisReference;
import org.eclipse.jdt.internal.compiler.ast.TypeDeclaration;
import org.eclipse.jdt.internal.compiler.ast.TypeReference;
import org.eclipse.jdt.internal.compiler.classfmt.ClassFileConstants;
import org.eclipse.jdt.internal.compiler.lookup.MethodScope;
import org.eclipse.jdt.internal.compiler.lookup.TypeIds;
import org.mangosdk.spi.ProviderFor;

/**
 * Handles the <code>lombok.Setter</code> annotation for eclipse.
 */
@ProviderFor(EclipseAnnotationHandler.class)
public class HandleSetter implements EclipseAnnotationHandler<Setter> {
	/**
	 * Generates a setter on the stated field.
	 * 
	 * Used by {@link HandleData}.
	 * 
	 * The difference between this call and the handle method is as follows:
	 * 
	 * If there is a <code>lombok.Setter</code> annotation on the field, it is used and the
	 * same rules apply (e.g. warning if the method already exists, stated access level applies).
	 * If not, the setter is still generated if it isn't already there, though there will not
	 * be a warning if its already there. The default access level is used.
	 */
	public void generateSetterForField(Node fieldNode, ASTNode pos) {
		for ( Node child : fieldNode.down() ) {
			if ( child.getKind() == Kind.ANNOTATION ) {
				if ( annotationTypeMatches(Setter.class, child) ) {
					//The annotation will make it happen, so we can skip it.
					return;
				}
			}
		}
		
		createSetterForField(AccessLevel.PUBLIC, fieldNode, fieldNode, pos, false);
	}
	
	public boolean handle(AnnotationValues<Setter> annotation, Annotation ast, Node annotationNode) {
		Node fieldNode = annotationNode.up();
		if ( fieldNode.getKind() != Kind.FIELD ) return false;
		AccessLevel level = annotation.getInstance().value();
		return createSetterForField(level, fieldNode, annotationNode, annotationNode.get(), true);
	}
	
	private boolean createSetterForField(AccessLevel level, Node fieldNode, Node errorNode, ASTNode pos, boolean whineIfExists) {
		if ( fieldNode.getKind() != Kind.FIELD ) {
			errorNode.addError("@Setter is only supported on a field.");
			return true;
		}
		
		FieldDeclaration field = (FieldDeclaration) fieldNode.get();
		String setterName = TransformationsUtil.toSetterName(new String(field.name));
		
		int modifier = toModifier(level) | (field.modifiers & ClassFileConstants.AccStatic);
		
		switch ( methodExists(setterName, fieldNode) ) {
		case EXISTS_BY_LOMBOK:
			return true;
		case EXISTS_BY_USER:
			if ( whineIfExists ) errorNode.addWarning(
					String.format("Not generating %s(%s %s): A method with that name already exists",
					setterName, field.type, new String(field.name)));
			return true;
		default:
		case NOT_EXISTS:
			//continue with creating the setter
		}
		
		
		MethodDeclaration method = generateSetter((TypeDeclaration) fieldNode.up().get(), field, setterName, modifier, pos);
		
		injectMethod(fieldNode.up(), method);
		
		return true;
	}
	
	private MethodDeclaration generateSetter(TypeDeclaration parent, FieldDeclaration field, String name,
			int modifier, ASTNode ast) {
		
		long pos = (((long)ast.sourceStart) << 32) | ast.sourceEnd;
		MethodDeclaration method = new MethodDeclaration(parent.compilationResult);
		method.modifiers = modifier;
		method.returnType = TypeReference.baseTypeReference(TypeIds.T_void, 0);
		method.annotations = null;
<<<<<<< HEAD
		Argument param = new Argument(field.name, pos, Eclipse.copyType(field.type), Modifier.FINAL);
=======
		Argument param = new Argument(field.name, pos, copyType(field.type), 0);
>>>>>>> fe0da3f5
		method.arguments = new Argument[] { param };
		method.selector = name.toCharArray();
		method.binding = null;
		method.thrownExceptions = null;
		method.typeParameters = null;
		method.scope = parent.scope == null ? null : new MethodScope(parent.scope, method, false);
		method.bits |= ECLIPSE_DO_NOT_TOUCH_FLAG;
		FieldReference thisX = new FieldReference(field.name, pos);
		thisX.receiver = new ThisReference(ast.sourceStart, ast.sourceEnd);
		Assignment assignment = new Assignment(thisX, new SingleNameReference(field.name, pos), (int)pos);
		method.bodyStart = method.declarationSourceStart = method.sourceStart = ast.sourceStart;
		method.bodyEnd = method.declarationSourceEnd = method.sourceEnd = ast.sourceEnd;
		
		Annotation[] nonNulls = findAnnotations(field, NON_NULL_PATTERN);
		Annotation[] nullables = findAnnotations(field, NULLABLE_PATTERN);
		if (nonNulls.length == 0) {
			method.statements = new Statement[] { assignment };
		} else {
			method.statements = new Statement[] { generateNullCheck(field), assignment };
		}
		Annotation[] copiedAnnotations = copyAnnotations(nonNulls, nullables);
		if (copiedAnnotations.length != 0) param.annotations = copiedAnnotations;
		return method;
	}
}<|MERGE_RESOLUTION|>--- conflicted
+++ resolved
@@ -128,11 +128,7 @@
 		method.modifiers = modifier;
 		method.returnType = TypeReference.baseTypeReference(TypeIds.T_void, 0);
 		method.annotations = null;
-<<<<<<< HEAD
-		Argument param = new Argument(field.name, pos, Eclipse.copyType(field.type), Modifier.FINAL);
-=======
-		Argument param = new Argument(field.name, pos, copyType(field.type), 0);
->>>>>>> fe0da3f5
+		Argument param = new Argument(field.name, pos, copyType(field.type), Modifier.FINAL);
 		method.arguments = new Argument[] { param };
 		method.selector = name.toCharArray();
 		method.binding = null;
