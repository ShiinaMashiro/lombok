/*
 * Copyright (C) 2010 The Project Lombok Authors.
 * 
 * Permission is hereby granted, free of charge, to any person obtaining a copy
 * of this software and associated documentation files (the "Software"), to deal
 * in the Software without restriction, including without limitation the rights
 * to use, copy, modify, merge, publish, distribute, sublicense, and/or sell
 * copies of the Software, and to permit persons to whom the Software is
 * furnished to do so, subject to the following conditions:
 * 
 * The above copyright notice and this permission notice shall be included in
 * all copies or substantial portions of the Software.
 * 
 * THE SOFTWARE IS PROVIDED "AS IS", WITHOUT WARRANTY OF ANY KIND, EXPRESS OR
 * IMPLIED, INCLUDING BUT NOT LIMITED TO THE WARRANTIES OF MERCHANTABILITY,
 * FITNESS FOR A PARTICULAR PURPOSE AND NONINFRINGEMENT. IN NO EVENT SHALL THE
 * AUTHORS OR COPYRIGHT HOLDERS BE LIABLE FOR ANY CLAIM, DAMAGES OR OTHER
 * LIABILITY, WHETHER IN AN ACTION OF CONTRACT, TORT OR OTHERWISE, ARISING FROM,
 * OUT OF OR IN CONNECTION WITH THE SOFTWARE OR THE USE OR OTHER DEALINGS IN
 * THE SOFTWARE.
 */

package lombok.eclipse.agent;

import java.io.BufferedOutputStream;
import java.io.IOException;
import java.io.OutputStream;
import java.lang.reflect.Field;
import java.util.ArrayList;
import java.util.List;

import lombok.core.DiagnosticsReceiver;
import lombok.core.PostCompiler;

import org.eclipse.core.runtime.CoreException;
import org.eclipse.jdt.core.IAnnotatable;
import org.eclipse.jdt.core.IAnnotation;
import org.eclipse.jdt.core.IMethod;
import org.eclipse.jdt.core.dom.SimpleName;
import org.eclipse.jdt.internal.compiler.ast.Annotation;
import org.eclipse.jdt.internal.core.dom.rewrite.NodeRewriteEvent;
import org.eclipse.jdt.internal.core.dom.rewrite.RewriteEvent;
import org.eclipse.jdt.internal.core.dom.rewrite.TokenScanner;

public class PatchFixes {
	public static boolean isGenerated(org.eclipse.jdt.core.dom.ASTNode node) {
		boolean result = false;
		try {
			result =  ((Boolean)node.getClass().getField("$isGenerated").get(node)).booleanValue();
			if (!result && node.getParent() != null && node.getParent() instanceof org.eclipse.jdt.core.dom.QualifiedName)
				result = isGenerated(node.getParent());
		} catch (Exception e) {
			// better to assume it isn't generated
		}
		return result;
	}
	
	public static boolean returnFalse(java.lang.Object object) {
		return false;
	}
	
<<<<<<< HEAD
=======
	/* Very practical implementation, but works for getter and setter even with type parameters */
	public static java.lang.String getRealMethodDeclarationSource(java.lang.String original, org.eclipse.jdt.core.dom.MethodDeclaration declaration) {
		if(isGenerated(declaration)) {
			String returnType = declaration.getReturnType2().toString();
			String params = "";
			for (Object object : declaration.parameters()) {
				org.eclipse.jdt.core.dom.ASTNode parameter = ((org.eclipse.jdt.core.dom.ASTNode)object);
				params += ","+parameter.toString();
			}
			return returnType + " "+declaration.getName().getFullyQualifiedName()+"("+(params.isEmpty() ? "" : params.substring(1))+");";
		}
		return original;
	}
	
	public static int getSourceEndFixed(int sourceEnd, org.eclipse.jdt.internal.compiler.ast.ASTNode node) throws Exception {
		if (sourceEnd == -1) {
			org.eclipse.jdt.internal.compiler.ast.ASTNode object = (org.eclipse.jdt.internal.compiler.ast.ASTNode)node.getClass().getField("$generatedBy").get(node);
			if (object != null) {
				return object.sourceEnd;
			}
		}
		return sourceEnd;
	}
	
>>>>>>> 53ce4f61
	public static int fixRetrieveStartingCatchPosition(int original, int start) {
		return original == -1 ? start : original;
	}
	
	public static int fixRetrieveIdentifierEndPosition(int original, int end) {
		return original == -1 ? end : original;
	}
	
	public static int fixRetrieveEllipsisStartPosition(int original, int end) {
		return original == -1 ? end : original;
	}

	public static int fixRetrieveRightBraceOrSemiColonPosition(int original, int end) {
		return original == -1 ? end : original;
	}
	
	public static final int ALREADY_PROCESSED_FLAG = 0x800000;	//Bit 24
	
	public static boolean checkBit24(Object node) throws Exception {
		int bits = (Integer)(node.getClass().getField("bits").get(node));
		return (bits & ALREADY_PROCESSED_FLAG) != 0;
	}
	
	public static boolean skipRewritingGeneratedNodes(org.eclipse.jdt.core.dom.ASTNode node) throws Exception {
		return ((Boolean)node.getClass().getField("$isGenerated").get(node)).booleanValue();
	}
	
	public static void setIsGeneratedFlag(org.eclipse.jdt.core.dom.ASTNode domNode,
			org.eclipse.jdt.internal.compiler.ast.ASTNode internalNode) throws Exception {
		if (internalNode == null || domNode == null) return;
		boolean isGenerated = internalNode.getClass().getField("$generatedBy").get(internalNode) != null;
		if (isGenerated) {
			domNode.getClass().getField("$isGenerated").set(domNode, true);
			domNode.setFlags(domNode.getFlags() & ~org.eclipse.jdt.core.dom.ASTNode.ORIGINAL);
		}
	}
	
	public static void setIsGeneratedFlagForSimpleName(SimpleName name, Object internalNode) throws Exception {
		if (internalNode instanceof org.eclipse.jdt.internal.compiler.ast.ASTNode) {
			if (internalNode.getClass().getField("$generatedBy").get(internalNode) != null) {
				name.getClass().getField("$isGenerated").set(name, true);
			}
		}
	}
	
	public static RewriteEvent[] listRewriteHandleGeneratedMethods(RewriteEvent parent) {
		RewriteEvent[] children = parent.getChildren();
		List<RewriteEvent> newChildren = new ArrayList<RewriteEvent>();
		List<RewriteEvent> modifiedChildren = new ArrayList<RewriteEvent>();
		for (int i=0; i<children.length; i++) {
			RewriteEvent child = children[i];
			boolean isGenerated = isGenerated( (org.eclipse.jdt.core.dom.ASTNode)child.getOriginalValue() );
			if (isGenerated) {
				if ((child.getChangeKind() == RewriteEvent.REPLACED || child.getChangeKind() == RewriteEvent.REMOVED) 
					&& child.getOriginalValue() instanceof org.eclipse.jdt.core.dom.MethodDeclaration
					&& child.getNewValue() != null
				) {
					modifiedChildren.add(new NodeRewriteEvent(null, child.getNewValue()));
				}
			} else {
				newChildren.add(child);
			}
		}
		// Since Eclipse doesn't honor the "insert at specified location" for already existing members,
		// we'll just add them last
		newChildren.addAll(modifiedChildren);
		return newChildren.toArray(new RewriteEvent[newChildren.size()]);
	}

	public static int getTokenEndOffsetFixed(TokenScanner scanner, int token, int startOffset, Object domNode) throws CoreException {
		boolean isGenerated = false;
		try {
			isGenerated = (Boolean) domNode.getClass().getField("$isGenerated").get(domNode);
		} catch (Exception e) {
			// If this fails, better to break some refactor scripts than to crash eclipse.
		}
		if (isGenerated) return -1;
		return scanner.getTokenEndOffset(token, startOffset);
	}
	
	public static IMethod[] removeGeneratedMethods(IMethod[] methods) throws Exception {
		List<IMethod> result = new ArrayList<IMethod>();
		for (IMethod m : methods) {
			if (m.getNameRange().getLength() > 0) result.add(m);
		}
		return result.size() == methods.length ? methods : result.toArray(new IMethod[0]);
	}
	
	public static SimpleName[] removeGeneratedSimpleNames(SimpleName[] in) throws Exception {
		Field f = SimpleName.class.getField("$isGenerated");
		
		int count = 0;
		for (int i = 0; i < in.length; i++) {
			if (in[i] == null || !((Boolean)f.get(in[i])).booleanValue()) count++;
		}
		if (count == in.length) return in;
		SimpleName[] newSimpleNames = new SimpleName[count];
		count = 0;
		for (int i = 0; i < in.length; i++) {
			if (in[i] == null || !((Boolean)f.get(in[i])).booleanValue()) newSimpleNames[count++] = in[i];
		}
		return newSimpleNames;
	}
	
	public static byte[] runPostCompiler(byte[] bytes, String fileName) {
		byte[] transformed = PostCompiler.applyTransformations(bytes, fileName, DiagnosticsReceiver.CONSOLE);
		return transformed == null ? bytes : transformed;
	}
	
	public static OutputStream runPostCompiler(OutputStream out) throws IOException {
		return PostCompiler.wrapOutputStream(out, "TEST", DiagnosticsReceiver.CONSOLE);
	}
	
	public static BufferedOutputStream runPostCompiler(BufferedOutputStream out, String path, String name) throws IOException {
		String fileName = path + "/" + name;
		return new BufferedOutputStream(PostCompiler.wrapOutputStream(out, fileName, DiagnosticsReceiver.CONSOLE));
	}
	
	public static Annotation[] convertAnnotations(Annotation[] out, IAnnotatable annotatable) {
		IAnnotation[] in;
		
		try {
			in = annotatable.getAnnotations();
		} catch (Exception e) {
			return out;
		}
		
		if (out == null) return null;
		int toWrite = 0;
		
		for (int idx = 0; idx < out.length; idx++) {
			String oName = new String(out[idx].type.getLastToken());
			boolean found = false;
			for (IAnnotation i : in) {
				String name = i.getElementName();
				int li = name.lastIndexOf('.');
				if (li > -1) name = name.substring(li + 1);
				if (name.equals(oName)) {
					found = true;
					break;
				}
			}
			if (!found) out[idx] = null;
			else toWrite++;
		}
		
		Annotation[] replace = out;
		if (toWrite < out.length) {
			replace = new Annotation[toWrite];
			int idx = 0;
			for (int i = 0; i < out.length; i++) {
				if (out[i] == null) continue;
				replace[idx++] = out[i];
			}
		}
		
		return replace;
	}
}<|MERGE_RESOLUTION|>--- conflicted
+++ resolved
@@ -59,8 +59,6 @@
 		return false;
 	}
 	
-<<<<<<< HEAD
-=======
 	/* Very practical implementation, but works for getter and setter even with type parameters */
 	public static java.lang.String getRealMethodDeclarationSource(java.lang.String original, org.eclipse.jdt.core.dom.MethodDeclaration declaration) {
 		if(isGenerated(declaration)) {
@@ -85,7 +83,6 @@
 		return sourceEnd;
 	}
 	
->>>>>>> 53ce4f61
 	public static int fixRetrieveStartingCatchPosition(int original, int start) {
 		return original == -1 ? start : original;
 	}
