--- conflicted
+++ resolved
@@ -749,13 +749,8 @@
 			fieldNode.singularData.getSingularizer().generateMethods(fieldNode.singularData, deprecate, builderType, source.get(), fluent, chain, access);
 		}
 	}
-<<<<<<< HEAD
-
-	private void makeSimpleSetterMethodForBuilder(JavacNode builderType, boolean deprecate, JavacNode fieldNode, Name nameOfSetFlag, JavacNode source, boolean fluent, boolean chain, List<JCAnnotation> annosOnParam, JavacNode originalFieldNode, AccessLevel access) {
-=======
 	
 	private void makeSimpleSetterMethodForBuilder(JavacNode builderType, boolean deprecate, JavacNode fieldNode, Name paramName, Name nameOfSetFlag, JavacNode source, boolean fluent, boolean chain, List<JCAnnotation> annosOnParam, JavacNode originalFieldNode, AccessLevel access) {
->>>>>>> 218f28cc
 		Name fieldName = ((JCVariableDecl) fieldNode.get()).name;
 
 		for (JavacNode child : builderType.down()) {
@@ -764,15 +759,9 @@
 			Name existingName = methodDecl.name;
 			if (existingName.equals(fieldName) && !isTolerate(fieldNode, methodDecl)) return;
 		}
-<<<<<<< HEAD
-
-		String setterName = fluent ? fieldNode.getName() : HandlerUtil.buildAccessorName("set", fieldNode.getName());
-
-=======
-		
+
 		String setterName = fluent ? paramName.toString() : HandlerUtil.buildAccessorName("set", paramName.toString());
-		
->>>>>>> 218f28cc
+
 		JavacTreeMaker maker = fieldNode.getTreeMaker();
 
 		List<JCAnnotation> methodAnns = JavacHandlerUtil.findCopyableToSetterAnnotations(originalFieldNode);
@@ -786,14 +775,14 @@
 	public void makePrefixedSetterMethodsForBuilder(JavacNode builderType, BuilderFieldData fieldNode, JavacNode source, boolean fluent, boolean chain, AccessLevel access, String prefix) {
 		boolean deprecate = isFieldDeprecated(fieldNode.originalFieldNode);
 		if (fieldNode.singularData == null || fieldNode.singularData.getSingularizer() == null) {
-			makePrefixedSetterMethodForBuilder(builderType, deprecate, fieldNode.createdFields.get(0), fieldNode.nameOfSetFlag, source, fluent, chain, fieldNode.annotations, fieldNode.originalFieldNode, access, prefix);
+			makePrefixedSetterMethodForBuilder(builderType, deprecate, fieldNode.createdFields.get(0), fieldNode.name, fieldNode.nameOfSetFlag, source, fluent, chain, fieldNode.annotations, fieldNode.originalFieldNode, access, prefix);
 		} else {
 			// TODO prefixed version
 			fieldNode.singularData.getSingularizer().generateMethods(fieldNode.singularData, deprecate, builderType, source.get(), fluent, chain, access);
 		}
 	}
 
-	private void makePrefixedSetterMethodForBuilder(JavacNode builderType, boolean deprecate, JavacNode fieldNode, Name nameOfSetFlag, JavacNode source, boolean fluent, boolean chain, List<JCAnnotation> annosOnParam, JavacNode originalFieldNode, AccessLevel access, String prefix) {
+	private void makePrefixedSetterMethodForBuilder(JavacNode builderType, boolean deprecate, JavacNode fieldNode, Name paramName, Name nameOfSetFlag, JavacNode source, boolean fluent, boolean chain, List<JCAnnotation> annosOnParam, JavacNode originalFieldNode, AccessLevel access, String prefix) {
 		Name fieldName = ((JCVariableDecl) fieldNode.get()).name;
 
 		for (JavacNode child : builderType.down()) {
@@ -806,15 +795,15 @@
 		String setterPrefix = prefix.isEmpty() ? "set" : prefix;
 		String setterName;
 		if(fluent) {
-			setterName = prefix.isEmpty() ? fieldNode.getName() : HandlerUtil.buildAccessorName(setterPrefix, fieldNode.getName());
+			setterName = prefix.isEmpty() ? paramName.toString() : HandlerUtil.buildAccessorName(setterPrefix, paramName.toString());
 		} else {
-			setterName = HandlerUtil.buildAccessorName(setterPrefix, fieldNode.getName());
+			setterName = HandlerUtil.buildAccessorName(setterPrefix, paramName.toString());
 		}
 
 		JavacTreeMaker maker = fieldNode.getTreeMaker();
 
 		List<JCAnnotation> methodAnns = JavacHandlerUtil.findCopyableToSetterAnnotations(originalFieldNode);
-		JCMethodDecl newMethod = HandleSetter.createSetter(toJavacModifier(access), deprecate, fieldNode, maker, setterName, nameOfSetFlag, chain, source, methodAnns, annosOnParam);
+		JCMethodDecl newMethod = HandleSetter.createSetter(toJavacModifier(access), deprecate, fieldNode, maker, setterName, paramName, nameOfSetFlag, chain, source, methodAnns, annosOnParam);
 		recursiveSetGeneratedBy(newMethod, source.get(), builderType.getContext());
 		copyJavadoc(originalFieldNode, newMethod, CopyJavadoc.SETTER);
 
