--- conflicted
+++ resolved
@@ -84,12 +84,8 @@
 		return ((Boolean) expr).booleanValue();
 	}
 	
-<<<<<<< HEAD
 	public static class BuilderFieldData {
-=======
-	private static class BuilderFieldData {
 		List<JCAnnotation> annotations;
->>>>>>> aee4e76d
 		JCExpression type;
 		Name rawName;
 		Name name;
