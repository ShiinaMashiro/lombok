/*
 * Copyright (C) 2013-2018 The Project Lombok Authors.
 *
 * Permission is hereby granted, free of charge, to any person obtaining a copy
 * of this software and associated documentation files (the "Software"), to deal
 * in the Software without restriction, including without limitation the rights
 * to use, copy, modify, merge, publish, distribute, sublicense, and/or sell
 * copies of the Software, and to permit persons to whom the Software is
 * furnished to do so, subject to the following conditions:
 *
 * The above copyright notice and this permission notice shall be included in
 * all copies or substantial portions of the Software.
 *
 * THE SOFTWARE IS PROVIDED "AS IS", WITHOUT WARRANTY OF ANY KIND, EXPRESS OR
 * IMPLIED, INCLUDING BUT NOT LIMITED TO THE WARRANTIES OF MERCHANTABILITY,
 * FITNESS FOR A PARTICULAR PURPOSE AND NONINFRINGEMENT. IN NO EVENT SHALL THE
 * AUTHORS OR COPYRIGHT HOLDERS BE LIABLE FOR ANY CLAIM, DAMAGES OR OTHER
 * LIABILITY, WHETHER IN AN ACTION OF CONTRACT, TORT OR OTHERWISE, ARISING FROM,
 * OUT OF OR IN CONNECTION WITH THE SOFTWARE OR THE USE OR OTHER DEALINGS IN
 * THE SOFTWARE.
 */
package lombok.javac.handlers;

import static lombok.core.handlers.HandlerUtil.*;
import static lombok.javac.Javac.*;
import static lombok.javac.handlers.JavacHandlerUtil.*;

import java.util.ArrayList;

import org.mangosdk.spi.ProviderFor;

import com.sun.tools.javac.code.BoundKind;
import com.sun.tools.javac.code.Flags;
import com.sun.tools.javac.tree.JCTree;
import com.sun.tools.javac.tree.JCTree.JCAnnotation;
import com.sun.tools.javac.tree.JCTree.JCAssign;
import com.sun.tools.javac.tree.JCTree.JCBlock;
import com.sun.tools.javac.tree.JCTree.JCClassDecl;
import com.sun.tools.javac.tree.JCTree.JCExpression;
import com.sun.tools.javac.tree.JCTree.JCFieldAccess;
import com.sun.tools.javac.tree.JCTree.JCIdent;
import com.sun.tools.javac.tree.JCTree.JCMethodDecl;
import com.sun.tools.javac.tree.JCTree.JCMethodInvocation;
import com.sun.tools.javac.tree.JCTree.JCModifiers;
import com.sun.tools.javac.tree.JCTree.JCStatement;
import com.sun.tools.javac.tree.JCTree.JCTypeApply;
import com.sun.tools.javac.tree.JCTree.JCTypeParameter;
import com.sun.tools.javac.tree.JCTree.JCVariableDecl;
import com.sun.tools.javac.tree.JCTree.JCWildcard;
import com.sun.tools.javac.util.List;
import com.sun.tools.javac.util.ListBuffer;
import com.sun.tools.javac.util.Name;

import lombok.AccessLevel;
import lombok.Builder;
import lombok.Builder.ObtainVia;
import lombok.ConfigurationKeys;
import lombok.Singular;
import lombok.ToString;
import lombok.core.AST.Kind;
import lombok.core.AnnotationValues;
import lombok.core.HandlerPriority;
import lombok.core.handlers.HandlerUtil;
import lombok.core.handlers.InclusionExclusionUtils.Included;
import lombok.experimental.NonFinal;
import lombok.experimental.SuperBuilder;
import lombok.javac.Javac;
import lombok.javac.JavacAnnotationHandler;
import lombok.javac.JavacNode;
import lombok.javac.JavacTreeMaker;
import lombok.javac.handlers.JavacHandlerUtil.MemberExistsResult;
import lombok.javac.handlers.JavacSingularsRecipes.ExpressionMaker;
import lombok.javac.handlers.JavacSingularsRecipes.StatementMaker;
import lombok.javac.handlers.JavacSingularsRecipes.JavacSingularizer;
import lombok.javac.handlers.JavacSingularsRecipes.SingularData;

@ProviderFor(JavacAnnotationHandler.class)
@HandlerPriority(-1024) //-2^10; to ensure we've picked up @FieldDefault's changes (-2048) but @Value hasn't removed itself yet (-512), so that we can error on presence of it on the builder classes.
public class HandleSuperBuilder extends JavacAnnotationHandler<SuperBuilder> {
	private static final String SELF_METHOD = "self";
	
	private static class BuilderFieldData {
		JCExpression type;
		Name rawName;
		Name name;
		Name nameOfDefaultProvider;
		Name nameOfSetFlag;
		SingularData singularData;
		ObtainVia obtainVia;
		JavacNode obtainViaNode;
		JavacNode originalFieldNode;
		
		java.util.List<JavacNode> createdFields = new ArrayList<JavacNode>();
	}
	
	@Override
	public void handle(AnnotationValues<SuperBuilder> annotation, JCAnnotation ast, JavacNode annotationNode) {
		handleExperimentalFlagUsage(annotationNode, ConfigurationKeys.SUPERBUILDER_FLAG_USAGE, "@SuperBuilder");
		
		SuperBuilder superbuilderAnnotation = annotation.getInstance();
		deleteAnnotationIfNeccessary(annotationNode, SuperBuilder.class);
		
		String builderMethodName = superbuilderAnnotation.builderMethodName();
		String buildMethodName = superbuilderAnnotation.buildMethodName();
		
		if (builderMethodName == null) builderMethodName = "builder";
		if (buildMethodName == null) buildMethodName = "build";
		
		if (!checkName("builderMethodName", builderMethodName, annotationNode)) return;
		if (!checkName("buildMethodName", buildMethodName, annotationNode)) return;
		
		JavacNode tdParent = annotationNode.up();
		
		java.util.List<BuilderFieldData> builderFields = new ArrayList<BuilderFieldData>();
		JCExpression returnType;
		List<JCTypeParameter> typeParams = List.nil();
		List<JCExpression> thrownExceptions = List.nil();
		List<JCExpression> superclassTypeParams = List.nil();
		
		boolean addCleaning = false;
		
		if (!(tdParent.get() instanceof JCClassDecl)) {
			annotationNode.addError("@SuperBuilder is only supported on types.");
			return;
		}
		
		// Gather all fields of the class that should be set by the builder.
		JCClassDecl td = (JCClassDecl) tdParent.get();
		ListBuffer<JavacNode> allFields = new ListBuffer<JavacNode>();
		boolean valuePresent = (hasAnnotation(lombok.Value.class, tdParent) || hasAnnotation("lombok.experimental.Value", tdParent));
		for (JavacNode fieldNode : HandleConstructor.findAllFields(tdParent, true)) {
			JCVariableDecl fd = (JCVariableDecl) fieldNode.get();
			JavacNode isDefault = findAnnotation(Builder.Default.class, fieldNode, true);
			boolean isFinal = (fd.mods.flags & Flags.FINAL) != 0 || (valuePresent && !hasAnnotation(NonFinal.class, fieldNode));
			BuilderFieldData bfd = new BuilderFieldData();
			bfd.rawName = fd.name;
			bfd.name = removePrefixFromField(fieldNode);
			bfd.type = fd.vartype;
			bfd.singularData = getSingularData(fieldNode);
			bfd.originalFieldNode = fieldNode;
			
			if (bfd.singularData != null && isDefault != null) {
				isDefault.addError("@Builder.Default and @Singular cannot be mixed.");
				isDefault = null;
			}
			
			if (fd.init == null && isDefault != null) {
				isDefault.addWarning("@Builder.Default requires an initializing expression (' = something;').");
				isDefault = null;
			}
			
			if (fd.init != null && isDefault == null) {
				if (isFinal) continue;
				fieldNode.addWarning("@SuperBuilder will ignore the initializing expression entirely. If you want the initializing expression to serve as default, add @Builder.Default. If it is not supposed to be settable during building, make the field final.");
			}
			
			if (isDefault != null) {
				bfd.nameOfDefaultProvider = tdParent.toName("$default$" + bfd.name);
				bfd.nameOfSetFlag = tdParent.toName(bfd.name + "$set");
				bfd.nameOfSetFlag = tdParent.toName(bfd.name + "$set");
				JCMethodDecl md = HandleBuilder.generateDefaultProvider(bfd.nameOfDefaultProvider, fieldNode, td.typarams);
				recursiveSetGeneratedBy(md, ast, annotationNode.getContext());
				if (md != null) injectMethod(tdParent, md);
			}
			addObtainVia(bfd, fieldNode);
			builderFields.add(bfd);
			allFields.append(fieldNode);
		}
		
		// Set the names of the builder classes.
		String builderClassName = td.name.toString() + "Builder";
		String builderImplClassName = builderClassName + "Impl";
		JCTree extendsClause = Javac.getExtendsClause(td);
		JCExpression superclassBuilderClassExpression = null;
		if (extendsClause instanceof JCTypeApply) {
			// Remember the type arguments, because we need them for the extends clause of our abstract builder class.
			superclassTypeParams = ((JCTypeApply) extendsClause).getTypeArguments();
			// A class name with a generics type, e.g., "Superclass<A>".
			extendsClause = ((JCTypeApply) extendsClause).getType();
		}
		if (extendsClause instanceof JCFieldAccess) {
			Name superclassClassName = ((JCFieldAccess)extendsClause).getIdentifier();
			String superclassBuilderClassName = superclassClassName + "Builder";
			superclassBuilderClassExpression = tdParent.getTreeMaker().Select((JCFieldAccess) extendsClause,
					tdParent.toName(superclassBuilderClassName));
		} else if (extendsClause != null) {
			String superclassBuilderClassName = extendsClause.toString() + "Builder";
			superclassBuilderClassExpression = chainDots(tdParent, extendsClause.toString(), superclassBuilderClassName);
		}
		// If there is no superclass, superclassBuilderClassExpression is still == null at this point.
		// You can use it to check whether to inherit or not.
		
		returnType = namePlusTypeParamsToTypeReference(tdParent.getTreeMaker(), td.name, td.typarams);
		typeParams = td.typarams;
		
		// <C, B> are the generics for our builder.
		String classGenericName = "C";
		String builderGenericName = "B";
		// If these generics' names collide with any generics on the annotated class, modify them.
		// For instance, if there are generics <B, B2, C> on the annotated class, use "C2" and "B3" for our builder.
		java.util.List<String> typeParamStrings = new ArrayList<String>();
		for (JCTypeParameter typeParam : typeParams) typeParamStrings.add(typeParam.getName().toString());
		classGenericName = generateNonclashingNameFor(classGenericName, typeParamStrings);
		builderGenericName = generateNonclashingNameFor(builderGenericName, typeParamStrings);
		
		thrownExceptions = List.nil();
		
		// Check validity of @ObtainVia fields, and add check if adding cleaning for @Singular is necessary.
		for (BuilderFieldData bfd : builderFields) {
			if (bfd.singularData != null && bfd.singularData.getSingularizer() != null) {
				if (bfd.singularData.getSingularizer().requiresCleaning()) {
					addCleaning = true;
					break;
				}
			}
			if (bfd.obtainVia != null) {
				if (bfd.obtainVia.field().isEmpty() == bfd.obtainVia.method().isEmpty()) {
					bfd.obtainViaNode.addError("The syntax is either @ObtainVia(field = \"fieldName\") or @ObtainVia(method = \"methodName\").");
					return;
				}
				if (bfd.obtainVia.method().isEmpty() && bfd.obtainVia.isStatic()) {
					bfd.obtainViaNode.addError("@ObtainVia(isStatic = true) is not valid unless 'method' has been set.");
					return;
				}
			}
		}
		
		// Create the abstract builder class.
		JavacNode builderType = findInnerClass(tdParent, builderClassName);
		if (builderType == null) {
			builderType = generateBuilderAbstractClass(annotationNode, tdParent, builderClassName, superclassBuilderClassExpression,
					typeParams, superclassTypeParams, ast, classGenericName, builderGenericName);
		} else {
			annotationNode.addError("@SuperBuilder does not support customized builders. Use @Builder instead.");
			return;
		}
		
		// Generate the fields in the abstract builder class that hold the values for the instance.
		generateBuilderFields(builderType, builderFields, ast);
		if (addCleaning) {
			JavacTreeMaker maker = builderType.getTreeMaker();
			JCVariableDecl uncleanField = maker.VarDef(maker.Modifiers(Flags.PRIVATE), builderType.toName("$lombokUnclean"), maker.TypeIdent(CTC_BOOLEAN), null);
			injectFieldAndMarkGenerated(builderType, uncleanField);
		}
		
		// Generate abstract self() and build() methods in the abstract builder.
		injectMethod(builderType, generateAbstractSelfMethod(tdParent, superclassBuilderClassExpression != null, builderGenericName));
		injectMethod(builderType, generateAbstractBuildMethod(tdParent, buildMethodName, superclassBuilderClassExpression != null, classGenericName));
		
		// Create the setter methods in the abstract builder.
		for (BuilderFieldData bfd : builderFields) {
			generateSetterMethodsForBuilder(builderType, bfd, annotationNode, builderGenericName);
		}
		
		// Create the toString() method for the abstract builder.
		java.util.List<Included<JavacNode, ToString.Include>> fieldNodes = new ArrayList<Included<JavacNode, ToString.Include>>();
		for (BuilderFieldData bfd : builderFields) {
			for (JavacNode f : bfd.createdFields) {
				fieldNodes.add(new Included<JavacNode, ToString.Include>(f, null, true));
			}
		}
		
		// Let toString() call super.toString() if there is a superclass, so that it also shows fields from the superclass' builder.
		JCMethodDecl toStringMethod = HandleToString.createToString(builderType, fieldNodes, true, superclassBuilderClassExpression != null, FieldAccess.ALWAYS_FIELD, ast);
		if (toStringMethod != null) injectMethod(builderType, toStringMethod);
		
		// If clean methods are requested, add them now.
		if (addCleaning) injectMethod(builderType, generateCleanMethod(builderFields, builderType, ast));
		
		recursiveSetGeneratedBy(builderType.get(), ast, annotationNode.getContext());
		
		if ((td.mods.flags & Flags.ABSTRACT) == 0) {
			// Only non-abstract classes get the Builder implementation.
			
			// Create the builder implementation class.
			JavacNode builderImplType = findInnerClass(tdParent, builderImplClassName);
			if (builderImplType == null) {
				builderImplType = generateBuilderImplClass(annotationNode, tdParent, builderImplClassName, builderClassName, typeParams, ast);
			} else {
				annotationNode.addError("@SuperBuilder does not support customized builders. Use @Builder instead.");
				return;
			}
			
			// Create a simple constructor for the BuilderImpl class.
			JCMethodDecl cd = HandleConstructor.createConstructor(AccessLevel.PRIVATE, List.<JCAnnotation>nil(), builderImplType, List.<JavacNode>nil(), false, annotationNode);
			if (cd != null) injectMethod(builderImplType, cd);
			
			// Create the self() and build() methods in the BuilderImpl.
			injectMethod(builderImplType, generateSelfMethod(builderImplType));
			injectMethod(builderImplType, generateBuildMethod(buildMethodName, returnType, builderImplType, thrownExceptions));
			
			recursiveSetGeneratedBy(builderImplType.get(), ast, annotationNode.getContext());
		}
		
		// Generate a constructor in the annotated class that takes a builder as argument.
		generateBuilderBasedConstructor(tdParent, typeParams, builderFields, annotationNode, builderClassName,
				superclassBuilderClassExpression != null);
		
		if ((td.mods.flags & Flags.ABSTRACT) == 0) {
			// Only non-abstract classes get the Builder implementation and the builder() method.
			
			// Add the builder() method to the annotated class.
			// Allow users to specify their own builder() methods, e.g., to provide default values.
			if (methodExists(builderMethodName, tdParent, -1) == MemberExistsResult.NOT_EXISTS) {
				JCMethodDecl builderMethod = generateBuilderMethod(builderMethodName, builderClassName, builderImplClassName, annotationNode, tdParent, typeParams);
				recursiveSetGeneratedBy(builderMethod, ast, annotationNode.getContext());
				if (builderMethod != null) injectMethod(tdParent, builderMethod);
			}
		}
	}
	
	/**
	 * Creates and returns the abstract builder class and injects it into the annotated class.
	 */
	private JavacNode generateBuilderAbstractClass(JavacNode source, JavacNode tdParent, String builderClass,
			JCExpression superclassBuilderClassExpression, List<JCTypeParameter> typeParams,
			List<JCExpression> superclassTypeParams, JCAnnotation ast, String classGenericName, String builderGenericName) {
		
		JavacTreeMaker maker = tdParent.getTreeMaker();
		JCModifiers mods = maker.Modifiers(Flags.STATIC | Flags.ABSTRACT | Flags.PUBLIC);
		
		// Keep any type params of the annotated class.
		ListBuffer<JCTypeParameter> allTypeParams = new ListBuffer<JCTypeParameter>();
		allTypeParams.addAll(copyTypeParams(source, typeParams));
		// Add builder-specific type params required for inheritable builders.
		// 1. The return type for the build() method, named "C", which extends the annotated class.
		JCExpression annotatedClass = maker.Ident(tdParent.toName(tdParent.getName()));
		if (typeParams.nonEmpty()) {
			// Add type params of the annotated class.
			annotatedClass = maker.TypeApply(annotatedClass, getTypeParamExpressions(typeParams, maker).toList());
		}
		allTypeParams.add(maker.TypeParameter(tdParent.toName(classGenericName), List.<JCExpression>of(annotatedClass)));
		// 2. The return type for all setter methods, named "B", which extends this builder class.
		Name builderClassName = tdParent.toName(builderClass);
		ListBuffer<JCExpression> typeParamsForBuilder = getTypeParamExpressions(typeParams, maker);
		typeParamsForBuilder.add(maker.Ident(tdParent.toName(classGenericName)));
		typeParamsForBuilder.add(maker.Ident(tdParent.toName(builderGenericName)));
		JCTypeApply typeApply = maker.TypeApply(maker.Ident(builderClassName), typeParamsForBuilder.toList());
		allTypeParams.add(maker.TypeParameter(tdParent.toName(builderGenericName), List.<JCExpression>of(typeApply)));
		
		JCExpression extending = null;
		if (superclassBuilderClassExpression != null) {
			// If the annotated class extends another class, we want this builder to extend the builder of the superclass.
			// 1. Add the type parameters of the superclass.
			typeParamsForBuilder = getTypeParamExpressions(superclassTypeParams, maker);
			// 2. Add the builder type params <C, B>.
			typeParamsForBuilder.add(maker.Ident(tdParent.toName(classGenericName)));
			typeParamsForBuilder.add(maker.Ident(tdParent.toName(builderGenericName)));
			extending = maker.TypeApply(superclassBuilderClassExpression, typeParamsForBuilder.toList());
		}
		
		JCClassDecl builder = maker.ClassDef(mods, builderClassName, allTypeParams.toList(), extending, List.<JCExpression>nil(), List.<JCTree>nil());
		return injectType(tdParent, builder);
	}
	
	/**
	 * Creates and returns the concrete builder implementation class and injects it into the annotated class.
	 */
	private JavacNode generateBuilderImplClass(JavacNode source, JavacNode tdParent, String builderImplClass, String builderAbstractClass, List<JCTypeParameter> typeParams, JCAnnotation ast) {
		JavacTreeMaker maker = tdParent.getTreeMaker();
		JCModifiers mods = maker.Modifiers(Flags.STATIC | Flags.PRIVATE | Flags.FINAL);
		
		// Extend the abstract builder.
		JCExpression extending = maker.Ident(tdParent.toName(builderAbstractClass));
		// Add any type params of the annotated class.
		ListBuffer<JCTypeParameter> allTypeParams = new ListBuffer<JCTypeParameter>();
		allTypeParams.addAll(copyTypeParams(source, typeParams));
		// Add builder-specific type params required for inheritable builders.
		// 1. The return type for the build() method (named "C" in the abstract builder), which is the annotated class.
		JCExpression annotatedClass = maker.Ident(tdParent.toName(tdParent.getName()));
		if (typeParams.nonEmpty()) {
			// Add type params of the annotated class.
			annotatedClass = maker.TypeApply(annotatedClass, getTypeParamExpressions(typeParams, maker).toList());
		}
		// 2. The return type for all setter methods (named "B" in the abstract builder), which is this builder class.
		JCExpression builderImplClassExpression = maker.Ident(tdParent.toName(builderImplClass));
		if (typeParams.nonEmpty()) {
			builderImplClassExpression = maker.TypeApply(builderImplClassExpression, getTypeParamExpressions(typeParams, maker).toList());
		}
		ListBuffer<JCExpression> typeParamsForBuilder = getTypeParamExpressions(typeParams, maker);
		typeParamsForBuilder.add(annotatedClass);
		typeParamsForBuilder.add(builderImplClassExpression);
		extending = maker.TypeApply(extending, typeParamsForBuilder.toList());
		
		JCClassDecl builder = maker.ClassDef(mods, tdParent.toName(builderImplClass), copyTypeParams(source, typeParams), extending, List.<JCExpression>nil(), List.<JCTree>nil());
		return injectType(tdParent, builder);
	}

	/**
	 * Generates a constructor that has a builder as the only parameter.
	 * The values from the builder are used to initialize the fields of new instances.
	 *
	 * @param typeNode
	 *            the type (with the {@code @Builder} annotation) for which a
	 *            constructor should be generated.
	 * @param typeParams
	 * @param builderFields a list of fields in the builder which should be assigned to new instances.
	 * @param source the annotation (used for setting source code locations for the generated code).
	 * @param callBuilderBasedSuperConstructor
	 *            If {@code true}, the constructor will explicitly call a super
	 *            constructor with the builder as argument. Requires
	 *            {@code builderClassAsParameter != null}.
	 */
	private void generateBuilderBasedConstructor(JavacNode typeNode, List<JCTypeParameter> typeParams, java.util.List<BuilderFieldData> builderFields, JavacNode source, String builderClassName, boolean callBuilderBasedSuperConstructor) {
		JavacTreeMaker maker = typeNode.getTreeMaker();
		
		AccessLevel level = AccessLevel.PROTECTED;
		
		ListBuffer<JCStatement> statements = new ListBuffer<JCStatement>();
		
		Name builderVariableName = typeNode.toName("b");
		for (BuilderFieldData bfd : builderFields) {
			JCExpression rhs;
			if (bfd.singularData != null && bfd.singularData.getSingularizer() != null) {
				bfd.singularData.getSingularizer().appendBuildCode(bfd.singularData, bfd.originalFieldNode, bfd.type, statements, bfd.name, "b");
				rhs = maker.Ident(bfd.singularData.getPluralName());
			} else {
				rhs = maker.Select(maker.Ident(builderVariableName), bfd.rawName);
			}
			JCFieldAccess fieldInThis = maker.Select(maker.Ident(typeNode.toName("this")), bfd.rawName);
			
			JCStatement assign = maker.Exec(maker.Assign(fieldInThis, rhs));
<<<<<<< HEAD
			statements.append(assign);
			
			// In case of @Builder.Default, set the value to the default if it was NOT set in the builder.
=======
			
			// In case of @Builder.Default, set the value to the default if it was not set in the builder.
>>>>>>> 16fc34f3
			if (bfd.nameOfSetFlag != null) {
				JCFieldAccess setField = maker.Select(maker.Ident(builderVariableName), bfd.nameOfSetFlag);
				fieldInThis = maker.Select(maker.Ident(typeNode.toName("this")), bfd.rawName);
				JCAssign assignDefault = maker.Assign(fieldInThis, maker.Apply(typeParameterNames(maker, ((JCClassDecl) typeNode.get()).typarams), maker.Select(maker.Ident(((JCClassDecl) typeNode.get()).name), bfd.nameOfDefaultProvider), List.<JCExpression>nil()));
<<<<<<< HEAD
				statements.append(maker.If(maker.Unary(CTC_NOT, setField), maker.Exec(assignDefault), null));
=======
				statements.append(maker.If(setField, assign, maker.Exec(assignDefault)));
			} else {
				statements.append(assign);
>>>>>>> 16fc34f3
			}
			
			List<JCAnnotation> nonNulls = findAnnotations(bfd.originalFieldNode, NON_NULL_PATTERN);
			if (!nonNulls.isEmpty()) {
				JCStatement nullCheck = generateNullCheck(maker, bfd.originalFieldNode, source);
				if (nullCheck != null) statements.append(nullCheck);
			}
		}
		
		JCModifiers mods = maker.Modifiers(toJavacModifier(level), List.<JCAnnotation>nil());
		
		// Create a constructor that has just the builder as parameter.
		ListBuffer<JCVariableDecl> params = new ListBuffer<JCVariableDecl>();
		long flags = JavacHandlerUtil.addFinalIfNeeded(Flags.PARAMETER, typeNode.getContext());
		Name builderClassname = typeNode.toName(builderClassName);
		// First add all generics that are present on the parent type.
		ListBuffer<JCExpression> typeParamsForBuilderParameter = getTypeParamExpressions(typeParams, maker);
		// Now add the <?, ?>.
		JCWildcard wildcard = maker.Wildcard(maker.TypeBoundKind(BoundKind.UNBOUND), null);
		typeParamsForBuilderParameter.add(wildcard);
		wildcard = maker.Wildcard(maker.TypeBoundKind(BoundKind.UNBOUND), null);
		typeParamsForBuilderParameter.add(wildcard);
		JCTypeApply paramType = maker.TypeApply(maker.Ident(builderClassname), typeParamsForBuilderParameter.toList());
		JCVariableDecl param = maker.VarDef(maker.Modifiers(flags), builderVariableName, paramType, null);
		params.append(param);
		
		if (callBuilderBasedSuperConstructor) {
			// The first statement must be the call to the super constructor.
			JCMethodInvocation callToSuperConstructor = maker.Apply(List.<JCExpression>nil(),
					maker.Ident(typeNode.toName("super")),
					List.<JCExpression>of(maker.Ident(builderVariableName)));
			statements.prepend(maker.Exec(callToSuperConstructor));
		}
		
		JCMethodDecl constr = recursiveSetGeneratedBy(maker.MethodDef(mods, typeNode.toName("<init>"),
			null, List.<JCTypeParameter>nil(), params.toList(), List.<JCExpression>nil(),
			maker.Block(0L, statements.toList()), null), source.get(), typeNode.getContext());
		
		injectMethod(typeNode, constr, null, Javac.createVoidType(typeNode.getSymbolTable(), CTC_VOID));
	}
	
	private JCMethodDecl generateBuilderMethod(String builderMethodName, String builderClassName, String builderImplClassName, JavacNode source, JavacNode type, List<JCTypeParameter> typeParams) {
		JavacTreeMaker maker = type.getTreeMaker();
		
		ListBuffer<JCExpression> typeArgs = new ListBuffer<JCExpression>();
		for (JCTypeParameter typeParam : typeParams) typeArgs.append(maker.Ident(typeParam.name));
		
		JCExpression call = maker.NewClass(null, List.<JCExpression>nil(), namePlusTypeParamsToTypeReference(maker, type.toName(builderImplClassName), typeParams), List.<JCExpression>nil(), null);
		JCStatement statement = maker.Return(call);
		
		JCBlock body = maker.Block(0, List.<JCStatement>of(statement));
		int modifiers = Flags.PUBLIC;
		modifiers |= Flags.STATIC;
		
		// Add any type params of the annotated class to the return type.
		ListBuffer<JCExpression> typeParameterNames = new ListBuffer<JCExpression>();
		typeParameterNames.addAll(typeParameterNames(maker, typeParams));
		// Now add the <?, ?>.
		JCWildcard wildcard = maker.Wildcard(maker.TypeBoundKind(BoundKind.UNBOUND), null);
		typeParameterNames.add(wildcard);
		typeParameterNames.add(wildcard);
		JCTypeApply returnType = maker.TypeApply(maker.Ident(type.toName(builderClassName)), typeParameterNames.toList());
		
		return maker.MethodDef(maker.Modifiers(modifiers), type.toName(builderMethodName), returnType, copyTypeParams(source, typeParams), List.<JCVariableDecl>nil(), List.<JCExpression>nil(), body, null);
	}
	
	private JCMethodDecl generateAbstractSelfMethod(JavacNode type, boolean override, String builderGenericName) {
		JavacTreeMaker maker = type.getTreeMaker();
		List<JCAnnotation> annotations = List.nil();
		if (override) {
			JCAnnotation overrideAnnotation = maker.Annotation(genJavaLangTypeRef(type, "Override"), List.<JCExpression>nil());
			annotations = List.of(overrideAnnotation);
		}
		JCModifiers modifiers = maker.Modifiers(Flags.PROTECTED | Flags.ABSTRACT, annotations);
		Name name = type.toName(SELF_METHOD);
		JCExpression returnType = maker.Ident(type.toName(builderGenericName));
		
		return maker.MethodDef(modifiers, name, returnType, List.<JCTypeParameter>nil(), List.<JCVariableDecl>nil(), List.<JCExpression>nil(), null, null);
	}
	
	private JCMethodDecl generateSelfMethod(JavacNode builderImplType) {
		JavacTreeMaker maker = builderImplType.getTreeMaker();
		
		JCAnnotation overrideAnnotation = maker.Annotation(genJavaLangTypeRef(builderImplType, "Override"), List.<JCExpression>nil());
		JCModifiers modifiers = maker.Modifiers(Flags.PROTECTED, List.of(overrideAnnotation));
		Name name = builderImplType.toName(SELF_METHOD);
		JCExpression returnType = maker.Ident(builderImplType.toName(builderImplType.getName()));
		
		JCStatement statement = maker.Return(maker.Ident(builderImplType.toName("this")));
		JCBlock body = maker.Block(0, List.<JCStatement>of(statement));
		
		return maker.MethodDef(modifiers, name, returnType, List.<JCTypeParameter>nil(), List.<JCVariableDecl>nil(), List.<JCExpression>nil(), body, null);
	}
	
	private JCMethodDecl generateAbstractBuildMethod(JavacNode type, String methodName, boolean override, String classGenericName) {
		JavacTreeMaker maker = type.getTreeMaker();
		List<JCAnnotation> annotations = List.nil();
		if (override) {
			JCAnnotation overrideAnnotation = maker.Annotation(genJavaLangTypeRef(type, "Override"), List.<JCExpression>nil());
			annotations = List.of(overrideAnnotation);
		}
		JCModifiers modifiers = maker.Modifiers(Flags.PUBLIC | Flags.ABSTRACT, annotations);
		Name name = type.toName(methodName);
		JCExpression returnType = maker.Ident(type.toName(classGenericName));
		
		return maker.MethodDef(modifiers, name, returnType, List.<JCTypeParameter>nil(), List.<JCVariableDecl>nil(), List.<JCExpression>nil(), null, null);
	}

	private JCMethodDecl generateBuildMethod(String buildName, JCExpression returnType, JavacNode type, List<JCExpression> thrownExceptions) {
		JavacTreeMaker maker = type.getTreeMaker();
		
		JCExpression call;
		ListBuffer<JCStatement> statements = new ListBuffer<JCStatement>();
		
		// Use a constructor that only has this builder as parameter.
		List<JCExpression> builderArg = List.<JCExpression>of(maker.Ident(type.toName("this")));
		call = maker.NewClass(null, List.<JCExpression>nil(), returnType, builderArg, null);
		statements.append(maker.Return(call));
		
		JCBlock body = maker.Block(0, statements.toList());
		
		JCAnnotation overrideAnnotation = maker.Annotation(genJavaLangTypeRef(type, "Override"), List.<JCExpression>nil());
		JCModifiers modifiers = maker.Modifiers(Flags.PUBLIC, List.of(overrideAnnotation));
		
		return maker.MethodDef(modifiers, type.toName(buildName), returnType, List.<JCTypeParameter>nil(), List.<JCVariableDecl>nil(), thrownExceptions, body, null);
	}
	
	private JCMethodDecl generateCleanMethod(java.util.List<BuilderFieldData> builderFields, JavacNode type, JCTree source) {
		JavacTreeMaker maker = type.getTreeMaker();
		ListBuffer<JCStatement> statements = new ListBuffer<JCStatement>();
		
		for (BuilderFieldData bfd : builderFields) {
			if (bfd.singularData != null && bfd.singularData.getSingularizer() != null) {
				bfd.singularData.getSingularizer().appendCleaningCode(bfd.singularData, type, source, statements);
			}
		}
		
		statements.append(maker.Exec(maker.Assign(maker.Select(maker.Ident(type.toName("this")), type.toName("$lombokUnclean")), maker.Literal(CTC_BOOLEAN, 0))));
		JCBlock body = maker.Block(0, statements.toList());
		return maker.MethodDef(maker.Modifiers(Flags.PUBLIC), type.toName("$lombokClean"), maker.Type(Javac.createVoidType(type.getSymbolTable(), CTC_VOID)), List.<JCTypeParameter>nil(), List.<JCVariableDecl>nil(), List.<JCExpression>nil(), body, null);
	}
	
	private void generateBuilderFields(JavacNode builderType, java.util.List<BuilderFieldData> builderFields, JCTree source) {
		int len = builderFields.size();
		java.util.List<JavacNode> existing = new ArrayList<JavacNode>();
		for (JavacNode child : builderType.down()) {
			if (child.getKind() == Kind.FIELD) existing.add(child);
		}
		
		for (int i = len - 1; i >= 0; i--) {
			BuilderFieldData bfd = builderFields.get(i);
			if (bfd.singularData != null && bfd.singularData.getSingularizer() != null) {
				bfd.createdFields.addAll(bfd.singularData.getSingularizer().generateFields(bfd.singularData, builderType, source));
			} else {
				JavacNode field = null, setFlag = null;
				for (JavacNode exists : existing) {
					Name n = ((JCVariableDecl) exists.get()).name;
					if (n.equals(bfd.name)) field = exists;
					if (n.equals(bfd.nameOfSetFlag)) setFlag = exists;
				}
				JavacTreeMaker maker = builderType.getTreeMaker();
				if (field == null) {
					JCModifiers mods = maker.Modifiers(Flags.PRIVATE);
					JCVariableDecl newField = maker.VarDef(mods, bfd.name, cloneType(maker, bfd.type, source, builderType.getContext()), null);
					field = injectFieldAndMarkGenerated(builderType, newField);
				}
				if (setFlag == null && bfd.nameOfSetFlag != null) {
					JCModifiers mods = maker.Modifiers(Flags.PRIVATE);
					JCVariableDecl newField = maker.VarDef(mods, bfd.nameOfSetFlag, maker.TypeIdent(CTC_BOOLEAN), null);
					injectFieldAndMarkGenerated(builderType, newField);
				}
				bfd.createdFields.add(field);
			}
		}
	}
	
	private void generateSetterMethodsForBuilder(final JavacNode builderType, BuilderFieldData fieldNode, JavacNode source, final String builderGenericName) {
		boolean deprecate = isFieldDeprecated(fieldNode.originalFieldNode);
		final JavacTreeMaker maker = builderType.getTreeMaker();
		ExpressionMaker returnTypeMaker = new ExpressionMaker() { @Override public JCExpression make() {
			return maker.Ident(builderType.toName(builderGenericName));
		}};
		
		StatementMaker returnStatementMaker = new StatementMaker() { @Override public JCStatement make() {
			return maker.Return(maker.Apply(List.<JCExpression>nil(), maker.Ident(builderType.toName(SELF_METHOD)), List.<JCExpression>nil()));
		}};
		
		if (fieldNode.singularData == null || fieldNode.singularData.getSingularizer() == null) {
			generateSimpleSetterMethodForBuilder(builderType, deprecate, fieldNode.createdFields.get(0), fieldNode.nameOfSetFlag, source, true, true, returnTypeMaker.make(), returnStatementMaker.make());
		} else {
			fieldNode.singularData.getSingularizer().generateMethods(fieldNode.singularData, deprecate, builderType, source.get(), true, returnTypeMaker, returnStatementMaker);
		}
	}
	
	private void generateSimpleSetterMethodForBuilder(JavacNode builderType, boolean deprecate, JavacNode fieldNode, Name nameOfSetFlag, JavacNode source, boolean fluent, boolean chain, JCExpression returnType, JCStatement returnStatement) {
		Name fieldName = ((JCVariableDecl) fieldNode.get()).name;
		
		for (JavacNode child : builderType.down()) {
			if (child.getKind() != Kind.METHOD) continue;
			JCMethodDecl methodDecl = (JCMethodDecl) child.get();
			Name existingName = methodDecl.name;
			if (existingName.equals(fieldName) && !isTolerate(fieldNode, methodDecl)) return;
		}
		
		String setterName = fluent ? fieldNode.getName() : HandlerUtil.buildAccessorName("set", fieldNode.getName());
		
		JavacTreeMaker maker = fieldNode.getTreeMaker();
		
		JCMethodDecl newMethod = HandleSetter.createSetter(Flags.PUBLIC, deprecate, fieldNode, maker, setterName, nameOfSetFlag, returnType, returnStatement, source, List.<JCAnnotation>nil(), List.<JCAnnotation>nil());
		
		injectMethod(builderType, newMethod);
	}
	
	private void addObtainVia(BuilderFieldData bfd, JavacNode node) {
		for (JavacNode child : node.down()) {
			if (!annotationTypeMatches(ObtainVia.class, child)) continue;
			AnnotationValues<ObtainVia> ann = createAnnotation(ObtainVia.class, child);
			bfd.obtainVia = ann.getInstance();
			bfd.obtainViaNode = child;
			deleteAnnotationIfNeccessary(child, ObtainVia.class);
			return;
		}
	}
	
	/**
	 * Returns the explicitly requested singular annotation on this node (field
	 * or parameter), or null if there's no {@code @Singular} annotation on it.
	 *
	 * @param node The node (field or method param) to inspect for its name and potential {@code @Singular} annotation.
	 */
	private SingularData getSingularData(JavacNode node) {
		for (JavacNode child : node.down()) {
			if (!annotationTypeMatches(Singular.class, child)) continue;
			Name pluralName = node.getKind() == Kind.FIELD ? removePrefixFromField(node) : ((JCVariableDecl) node.get()).name;
			AnnotationValues<Singular> ann = createAnnotation(Singular.class, child);
			deleteAnnotationIfNeccessary(child, Singular.class);
			String explicitSingular = ann.getInstance().value();
			if (explicitSingular.isEmpty()) {
				if (Boolean.FALSE.equals(node.getAst().readConfiguration(ConfigurationKeys.SINGULAR_AUTO))) {
					node.addError("The singular must be specified explicitly (e.g. @Singular(\"task\")) because auto singularization is disabled.");
					explicitSingular = pluralName.toString();
				} else {
					explicitSingular = autoSingularize(pluralName.toString());
					if (explicitSingular == null) {
						node.addError("Can't singularize this name; please specify the singular explicitly (i.e. @Singular(\"sheep\"))");
						explicitSingular = pluralName.toString();
					}
				}
			}
			Name singularName = node.toName(explicitSingular);
			
			JCExpression type = null;
			if (node.get() instanceof JCVariableDecl) type = ((JCVariableDecl) node.get()).vartype;
			
			String name = null;
			List<JCExpression> typeArgs = List.nil();
			if (type instanceof JCTypeApply) {
				typeArgs = ((JCTypeApply) type).arguments;
				type = ((JCTypeApply) type).clazz;
			}
			
			name = type.toString();
			
			String targetFqn = JavacSingularsRecipes.get().toQualified(name);
			JavacSingularizer singularizer = JavacSingularsRecipes.get().getSingularizer(targetFqn);
			if (singularizer == null) {
				node.addError("Lombok does not know how to create the singular-form builder methods for type '" + name + "'; they won't be generated.");
				return null;
			}
			
			return new SingularData(child, singularName, pluralName, typeArgs, targetFqn, singularizer);
		}
		
		return null;
	}
	
	private String generateNonclashingNameFor(String classGenericName, java.util.List<String> typeParamStrings) {
		if (!typeParamStrings.contains(classGenericName)) return classGenericName;
		int counter = 2;
		while (typeParamStrings.contains(classGenericName + counter)) counter++;
		return classGenericName + counter;
	}
	
	private JavacNode findInnerClass(JavacNode parent, String name) {
		for (JavacNode child : parent.down()) {
			if (child.getKind() != Kind.TYPE) continue;
			JCClassDecl td = (JCClassDecl) child.get();
			if (td.name.contentEquals(name)) return child;
		}
		return null;
	}
	
	private ListBuffer<JCExpression> getTypeParamExpressions(List<? extends JCTree> typeParams, JavacTreeMaker maker) {
		ListBuffer<JCExpression> typeParamsForBuilderParameter = new ListBuffer<JCExpression>();
		for (JCTree typeParam : typeParams) {
			if (typeParam instanceof JCTypeParameter) {
				typeParamsForBuilderParameter.add(maker.Ident(((JCTypeParameter)typeParam).getName()));
			} else if (typeParam instanceof JCIdent) {
				typeParamsForBuilderParameter.add(maker.Ident(((JCIdent)typeParam).getName()));
			}
		}
		return typeParamsForBuilderParameter;
	}
}<|MERGE_RESOLUTION|>--- conflicted
+++ resolved
@@ -420,25 +420,15 @@
 			JCFieldAccess fieldInThis = maker.Select(maker.Ident(typeNode.toName("this")), bfd.rawName);
 			
 			JCStatement assign = maker.Exec(maker.Assign(fieldInThis, rhs));
-<<<<<<< HEAD
-			statements.append(assign);
-			
-			// In case of @Builder.Default, set the value to the default if it was NOT set in the builder.
-=======
 			
 			// In case of @Builder.Default, set the value to the default if it was not set in the builder.
->>>>>>> 16fc34f3
 			if (bfd.nameOfSetFlag != null) {
 				JCFieldAccess setField = maker.Select(maker.Ident(builderVariableName), bfd.nameOfSetFlag);
 				fieldInThis = maker.Select(maker.Ident(typeNode.toName("this")), bfd.rawName);
 				JCAssign assignDefault = maker.Assign(fieldInThis, maker.Apply(typeParameterNames(maker, ((JCClassDecl) typeNode.get()).typarams), maker.Select(maker.Ident(((JCClassDecl) typeNode.get()).name), bfd.nameOfDefaultProvider), List.<JCExpression>nil()));
-<<<<<<< HEAD
-				statements.append(maker.If(maker.Unary(CTC_NOT, setField), maker.Exec(assignDefault), null));
-=======
 				statements.append(maker.If(setField, assign, maker.Exec(assignDefault)));
 			} else {
 				statements.append(assign);
->>>>>>> 16fc34f3
 			}
 			
 			List<JCAnnotation> nonNulls = findAnnotations(bfd.originalFieldNode, NON_NULL_PATTERN);
