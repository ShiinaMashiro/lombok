/*
 * Copyright (C) 2013-2018 The Project Lombok Authors.
 *
 * Permission is hereby granted, free of charge, to any person obtaining a copy
 * of this software and associated documentation files (the "Software"), to deal
 * in the Software without restriction, including without limitation the rights
 * to use, copy, modify, merge, publish, distribute, sublicense, and/or sell
 * copies of the Software, and to permit persons to whom the Software is
 * furnished to do so, subject to the following conditions:
 *
 * The above copyright notice and this permission notice shall be included in
 * all copies or substantial portions of the Software.
 *
 * THE SOFTWARE IS PROVIDED "AS IS", WITHOUT WARRANTY OF ANY KIND, EXPRESS OR
 * IMPLIED, INCLUDING BUT NOT LIMITED TO THE WARRANTIES OF MERCHANTABILITY,
 * FITNESS FOR A PARTICULAR PURPOSE AND NONINFRINGEMENT. IN NO EVENT SHALL THE
 * AUTHORS OR COPYRIGHT HOLDERS BE LIABLE FOR ANY CLAIM, DAMAGES OR OTHER
 * LIABILITY, WHETHER IN AN ACTION OF CONTRACT, TORT OR OTHERWISE, ARISING FROM,
 * OUT OF OR IN CONNECTION WITH THE SOFTWARE OR THE USE OR OTHER DEALINGS IN
 * THE SOFTWARE.
 */
package lombok.javac.handlers;

import static lombok.core.handlers.HandlerUtil.*;
import static lombok.javac.Javac.*;
import static lombok.javac.handlers.JavacHandlerUtil.*;

import java.util.ArrayList;

import org.mangosdk.spi.ProviderFor;

import com.sun.tools.javac.code.BoundKind;
import com.sun.tools.javac.code.Flags;
import com.sun.tools.javac.tree.JCTree;
import com.sun.tools.javac.tree.JCTree.JCAnnotation;
import com.sun.tools.javac.tree.JCTree.JCAssign;
import com.sun.tools.javac.tree.JCTree.JCBlock;
import com.sun.tools.javac.tree.JCTree.JCClassDecl;
import com.sun.tools.javac.tree.JCTree.JCExpression;
import com.sun.tools.javac.tree.JCTree.JCExpressionStatement;
import com.sun.tools.javac.tree.JCTree.JCFieldAccess;
import com.sun.tools.javac.tree.JCTree.JCIdent;
import com.sun.tools.javac.tree.JCTree.JCMethodDecl;
import com.sun.tools.javac.tree.JCTree.JCMethodInvocation;
import com.sun.tools.javac.tree.JCTree.JCModifiers;
import com.sun.tools.javac.tree.JCTree.JCReturn;
import com.sun.tools.javac.tree.JCTree.JCStatement;
import com.sun.tools.javac.tree.JCTree.JCTypeApply;
import com.sun.tools.javac.tree.JCTree.JCTypeParameter;
import com.sun.tools.javac.tree.JCTree.JCVariableDecl;
import com.sun.tools.javac.tree.JCTree.JCWildcard;
import com.sun.tools.javac.util.List;
import com.sun.tools.javac.util.ListBuffer;
import com.sun.tools.javac.util.Name;

import lombok.AccessLevel;
import lombok.Builder;
import lombok.Builder.ObtainVia;
import lombok.ConfigurationKeys;
import lombok.Singular;
import lombok.ToString;
import lombok.core.AST.Kind;
import lombok.core.AnnotationValues;
import lombok.core.HandlerPriority;
import lombok.core.handlers.HandlerUtil;
import lombok.core.handlers.HandlerUtil.FieldAccess;
import lombok.core.handlers.InclusionExclusionUtils.Included;
import lombok.experimental.NonFinal;
import lombok.experimental.SuperBuilder;
import lombok.javac.Javac;
import lombok.javac.JavacAnnotationHandler;
import lombok.javac.JavacNode;
import lombok.javac.JavacTreeMaker;
import lombok.javac.handlers.HandleBuilder.BuilderFieldData;
import lombok.javac.handlers.JavacHandlerUtil.MemberExistsResult;
import lombok.javac.handlers.JavacSingularsRecipes.ExpressionMaker;
import lombok.javac.handlers.JavacSingularsRecipes.JavacSingularizer;
import lombok.javac.handlers.JavacSingularsRecipes.SingularData;
import lombok.javac.handlers.JavacSingularsRecipes.StatementMaker;

@ProviderFor(JavacAnnotationHandler.class)
@HandlerPriority(-1024) //-2^10; to ensure we've picked up @FieldDefault's changes (-2048) but @Value hasn't removed itself yet (-512), so that we can error on presence of it on the builder classes.
public class HandleSuperBuilder extends JavacAnnotationHandler<SuperBuilder> {
	private static final String SELF_METHOD = "self";
<<<<<<< HEAD
	private static final String TO_BUILDER_METHOD_NAME = "toBuilder";
	private static final String FILL_VALUES_METHOD_NAME = "$fillValuesFrom";
	private static final String STATIC_FILL_VALUES_METHOD_NAME = "$fillValuesFromInstanceIntoBuilder";
	private static final String INSTANCE_VARIABLE_NAME = "instance";
	private static final String BUILDER_VARIABLE_NAME = "b";

=======
	
	private static class BuilderFieldData {
		List<JCAnnotation> annotations;
		JCExpression type;
		Name rawName;
		Name name;
		Name nameOfDefaultProvider;
		Name nameOfSetFlag;
		SingularData singularData;
		ObtainVia obtainVia;
		JavacNode obtainViaNode;
		JavacNode originalFieldNode;
		
		java.util.List<JavacNode> createdFields = new ArrayList<JavacNode>();
	}
	
>>>>>>> aee4e76d
	@Override
	public void handle(AnnotationValues<SuperBuilder> annotation, JCAnnotation ast, JavacNode annotationNode) {
		handleExperimentalFlagUsage(annotationNode, ConfigurationKeys.SUPERBUILDER_FLAG_USAGE, "@SuperBuilder");
		
		SuperBuilder superbuilderAnnotation = annotation.getInstance();
		deleteAnnotationIfNeccessary(annotationNode, SuperBuilder.class);
		
		String builderMethodName = superbuilderAnnotation.builderMethodName();
		String buildMethodName = superbuilderAnnotation.buildMethodName();
		
		if (builderMethodName == null) builderMethodName = "builder";
		if (buildMethodName == null) buildMethodName = "build";
		
		if (!checkName("builderMethodName", builderMethodName, annotationNode)) return;
		if (!checkName("buildMethodName", buildMethodName, annotationNode)) return;
		
		boolean toBuilder = superbuilderAnnotation.toBuilder();

		JavacNode tdParent = annotationNode.up();
		
		java.util.List<BuilderFieldData> builderFields = new ArrayList<BuilderFieldData>();
		List<JCTypeParameter> typeParams = List.nil();
		List<JCExpression> thrownExceptions = List.nil();
		List<JCExpression> superclassTypeParams = List.nil();
		
		boolean addCleaning = false;
		
		if (!(tdParent.get() instanceof JCClassDecl)) {
			annotationNode.addError("@SuperBuilder is only supported on types.");
			return;
		}
		
		// Gather all fields of the class that should be set by the builder.
		JCClassDecl td = (JCClassDecl) tdParent.get();
		ListBuffer<JavacNode> allFields = new ListBuffer<JavacNode>();
		boolean valuePresent = (hasAnnotation(lombok.Value.class, tdParent) || hasAnnotation("lombok.experimental.Value", tdParent));
		for (JavacNode fieldNode : HandleConstructor.findAllFields(tdParent, true)) {
			JCVariableDecl fd = (JCVariableDecl) fieldNode.get();
			JavacNode isDefault = findAnnotation(Builder.Default.class, fieldNode, true);
			boolean isFinal = (fd.mods.flags & Flags.FINAL) != 0 || (valuePresent && !hasAnnotation(NonFinal.class, fieldNode));
			BuilderFieldData bfd = new BuilderFieldData();
			bfd.rawName = fd.name;
			bfd.name = removePrefixFromField(fieldNode);
			bfd.annotations = findCopyableAnnotations(fieldNode);
			bfd.type = fd.vartype;
			bfd.singularData = getSingularData(fieldNode);
			bfd.originalFieldNode = fieldNode;
			
			if (bfd.singularData != null && isDefault != null) {
				isDefault.addError("@Builder.Default and @Singular cannot be mixed.");
				isDefault = null;
			}
			
			if (fd.init == null && isDefault != null) {
				isDefault.addWarning("@Builder.Default requires an initializing expression (' = something;').");
				isDefault = null;
			}
			
			if (fd.init != null && isDefault == null) {
				if (isFinal) continue;
				fieldNode.addWarning("@SuperBuilder will ignore the initializing expression entirely. If you want the initializing expression to serve as default, add @Builder.Default. If it is not supposed to be settable during building, make the field final.");
			}
			
			if (isDefault != null) {
				bfd.nameOfDefaultProvider = tdParent.toName("$default$" + bfd.name);
				bfd.nameOfSetFlag = tdParent.toName(bfd.name + "$set");
				bfd.nameOfSetFlag = tdParent.toName(bfd.name + "$set");
				JCMethodDecl md = HandleBuilder.generateDefaultProvider(bfd.nameOfDefaultProvider, fieldNode, td.typarams);
				recursiveSetGeneratedBy(md, ast, annotationNode.getContext());
				if (md != null) injectMethod(tdParent, md);
			}
			addObtainVia(bfd, fieldNode);
			builderFields.add(bfd);
			allFields.append(fieldNode);
		}
		
		// Set the names of the builder classes.
		String builderClassName = td.name.toString() + "Builder";
		String builderImplClassName = builderClassName + "Impl";
		JCTree extendsClause = Javac.getExtendsClause(td);
		JCExpression superclassBuilderClassExpression = null;
		if (extendsClause instanceof JCTypeApply) {
			// Remember the type arguments, because we need them for the extends clause of our abstract builder class.
			superclassTypeParams = ((JCTypeApply) extendsClause).getTypeArguments();
			// A class name with a generics type, e.g., "Superclass<A>".
			extendsClause = ((JCTypeApply) extendsClause).getType();
		}
		if (extendsClause instanceof JCFieldAccess) {
			Name superclassClassName = ((JCFieldAccess)extendsClause).getIdentifier();
			String superclassBuilderClassName = superclassClassName + "Builder";
			superclassBuilderClassExpression = tdParent.getTreeMaker().Select((JCFieldAccess) extendsClause,
					tdParent.toName(superclassBuilderClassName));
		} else if (extendsClause != null) {
			String superclassBuilderClassName = extendsClause.toString() + "Builder";
			superclassBuilderClassExpression = chainDots(tdParent, extendsClause.toString(), superclassBuilderClassName);
		}
		// If there is no superclass, superclassBuilderClassExpression is still == null at this point.
		// You can use it to check whether to inherit or not.
		
		typeParams = td.typarams;
		
		// <C, B> are the generics for our builder.
		String classGenericName = "C";
		String builderGenericName = "B";
		// If these generics' names collide with any generics on the annotated class, modify them.
		// For instance, if there are generics <B, B2, C> on the annotated class, use "C2" and "B3" for our builder.
		java.util.List<String> typeParamStrings = new ArrayList<String>();
		for (JCTypeParameter typeParam : typeParams) typeParamStrings.add(typeParam.getName().toString());
		classGenericName = generateNonclashingNameFor(classGenericName, typeParamStrings);
		builderGenericName = generateNonclashingNameFor(builderGenericName, typeParamStrings);
		
		thrownExceptions = List.nil();
		
		// Check validity of @ObtainVia fields, and add check if adding cleaning for @Singular is necessary.
		for (BuilderFieldData bfd : builderFields) {
			if (bfd.singularData != null && bfd.singularData.getSingularizer() != null) {
				if (bfd.singularData.getSingularizer().requiresCleaning()) {
					addCleaning = true;
					break;
				}
			}
			if (bfd.obtainVia != null) {
				if (bfd.obtainVia.field().isEmpty() == bfd.obtainVia.method().isEmpty()) {
					bfd.obtainViaNode.addError("The syntax is either @ObtainVia(field = \"fieldName\") or @ObtainVia(method = \"methodName\").");
					return;
				}
				if (bfd.obtainVia.method().isEmpty() && bfd.obtainVia.isStatic()) {
					bfd.obtainViaNode.addError("@ObtainVia(isStatic = true) is not valid unless 'method' has been set.");
					return;
				}
			}
		}
		
		// Create the abstract builder class.
		JavacNode builderType = findInnerClass(tdParent, builderClassName);
		if (builderType == null) {
			builderType = generateBuilderAbstractClass(annotationNode, tdParent, builderClassName, superclassBuilderClassExpression,
					typeParams, superclassTypeParams, classGenericName, builderGenericName);
		} else {
			annotationNode.addError("@SuperBuilder does not support customized builders. Use @Builder instead.");
			return;
		}
		
		// Generate the fields in the abstract builder class that hold the values for the instance.
		generateBuilderFields(builderType, builderFields, ast);
		if (addCleaning) {
			JavacTreeMaker maker = builderType.getTreeMaker();
			JCVariableDecl uncleanField = maker.VarDef(maker.Modifiers(Flags.PRIVATE), builderType.toName("$lombokUnclean"), maker.TypeIdent(CTC_BOOLEAN), null);
			injectFieldAndMarkGenerated(builderType, uncleanField);
		}
		
		if (toBuilder) {
			// Generate $fillValuesFrom() method in the abstract builder.
			injectMethod(builderType, generateFillValuesMethod(tdParent, superclassBuilderClassExpression != null, builderGenericName, classGenericName, builderClassName));
			// Generate $fillValuesFromInstanceIntoBuilder() method in the builder implementation class.
			injectMethod(builderType, generateStaticFillValuesMethod(tdParent, builderClassName, typeParams, builderFields));
		}

		// Generate abstract self() and build() methods in the abstract builder.
		injectMethod(builderType, generateAbstractSelfMethod(tdParent, superclassBuilderClassExpression != null, builderGenericName));
		injectMethod(builderType, generateAbstractBuildMethod(tdParent, buildMethodName, superclassBuilderClassExpression != null, classGenericName));
		
		// Create the setter methods in the abstract builder.
		for (BuilderFieldData bfd : builderFields) {
			generateSetterMethodsForBuilder(builderType, bfd, annotationNode, builderGenericName);
		}
		
		// Create the toString() method for the abstract builder.
		java.util.List<Included<JavacNode, ToString.Include>> fieldNodes = new ArrayList<Included<JavacNode, ToString.Include>>();
		for (BuilderFieldData bfd : builderFields) {
			for (JavacNode f : bfd.createdFields) {
				fieldNodes.add(new Included<JavacNode, ToString.Include>(f, null, true));
			}
		}
		
		// Let toString() call super.toString() if there is a superclass, so that it also shows fields from the superclass' builder.
		JCMethodDecl toStringMethod = HandleToString.createToString(builderType, fieldNodes, true, superclassBuilderClassExpression != null, FieldAccess.ALWAYS_FIELD, ast);
		if (toStringMethod != null) injectMethod(builderType, toStringMethod);
		
		// If clean methods are requested, add them now.
		if (addCleaning) injectMethod(builderType, generateCleanMethod(builderFields, builderType, ast));
		
		recursiveSetGeneratedBy(builderType.get(), ast, annotationNode.getContext());
		
		boolean isAbstract = (td.mods.flags & Flags.ABSTRACT) != 0;
		if (!isAbstract) {
			// Only non-abstract classes get the Builder implementation.
			
			// Create the builder implementation class.
			JavacNode builderImplType = findInnerClass(tdParent, builderImplClassName);
			if (builderImplType == null) {
				builderImplType = generateBuilderImplClass(annotationNode, tdParent, builderImplClassName, builderClassName, typeParams);
			} else {
				annotationNode.addError("@SuperBuilder does not support customized builders. Use @Builder instead.");
				return;
			}

			// Create a simple constructor for the BuilderImpl class.
			JCMethodDecl cd = HandleConstructor.createConstructor(AccessLevel.PRIVATE, List.<JCAnnotation>nil(), builderImplType, List.<JavacNode>nil(), false, annotationNode);
			if (cd != null) injectMethod(builderImplType, cd);
			
			// Create the self() and build() methods in the BuilderImpl.
			injectMethod(builderImplType, generateSelfMethod(builderImplType, typeParams));
			injectMethod(builderImplType, generateBuildMethod(buildMethodName, tdParent, builderImplType, thrownExceptions));
			
			recursiveSetGeneratedBy(builderImplType.get(), ast, annotationNode.getContext());
		}
		
		// Generate a constructor in the annotated class that takes a builder as argument.
		generateBuilderBasedConstructor(tdParent, typeParams, builderFields, annotationNode, builderClassName,
				superclassBuilderClassExpression != null);
		
		if (isAbstract) {
			// Only non-abstract classes get the builder() and toBuilder() methods.
			return;
		}
			
		// Add the builder() method to the annotated class.
		// Allow users to specify their own builder() methods, e.g., to provide default values.
		if (methodExists(builderMethodName, tdParent, -1) == MemberExistsResult.NOT_EXISTS) {
			JCMethodDecl builderMethod = generateBuilderMethod(builderMethodName, builderClassName, builderImplClassName, annotationNode, tdParent, typeParams);
			recursiveSetGeneratedBy(builderMethod, ast, annotationNode.getContext());
			if (builderMethod != null) injectMethod(tdParent, builderMethod);
		}

		// Add the toBuilder() method to the annotated class.
		if (toBuilder) {
			switch (methodExists(TO_BUILDER_METHOD_NAME, tdParent, 0)) {
			case EXISTS_BY_USER:
				annotationNode.addWarning("Not generating toBuilder() as it already exists.");
				return;
			case NOT_EXISTS:
				JCMethodDecl md = generateToBuilderMethod(builderClassName, builderImplClassName, annotationNode, tdParent, typeParams);
				if (md != null) {
					injectMethod(tdParent, md);
				}
			default:
				// Should not happen.
			}
		}
	}
	
	/**
	 * Creates and returns the abstract builder class and injects it into the annotated class.
	 */
	private JavacNode generateBuilderAbstractClass(JavacNode source, JavacNode tdParent, String builderClass,
			JCExpression superclassBuilderClassExpression, List<JCTypeParameter> typeParams,
			List<JCExpression> superclassTypeParams, String classGenericName, String builderGenericName) {
		
		JavacTreeMaker maker = tdParent.getTreeMaker();
		JCModifiers mods = maker.Modifiers(Flags.STATIC | Flags.ABSTRACT | Flags.PUBLIC);
		
		// Keep any type params of the annotated class.
		ListBuffer<JCTypeParameter> allTypeParams = new ListBuffer<JCTypeParameter>();
		allTypeParams.addAll(copyTypeParams(source, typeParams));
		// Add builder-specific type params required for inheritable builders.
		// 1. The return type for the build() method, named "C", which extends the annotated class.
		JCExpression annotatedClass = maker.Ident(tdParent.toName(tdParent.getName()));
		if (typeParams.nonEmpty()) {
			// Add type params of the annotated class.
			annotatedClass = maker.TypeApply(annotatedClass, getTypeParamExpressions(typeParams, maker).toList());
		}
		allTypeParams.add(maker.TypeParameter(tdParent.toName(classGenericName), List.<JCExpression>of(annotatedClass)));
		// 2. The return type for all setter methods, named "B", which extends this builder class.
		Name builderClassName = tdParent.toName(builderClass);
		ListBuffer<JCExpression> typeParamsForBuilder = getTypeParamExpressions(typeParams, maker);
		typeParamsForBuilder.add(maker.Ident(tdParent.toName(classGenericName)));
		typeParamsForBuilder.add(maker.Ident(tdParent.toName(builderGenericName)));
		JCTypeApply typeApply = maker.TypeApply(maker.Ident(builderClassName), typeParamsForBuilder.toList());
		allTypeParams.add(maker.TypeParameter(tdParent.toName(builderGenericName), List.<JCExpression>of(typeApply)));
		
		JCExpression extending = null;
		if (superclassBuilderClassExpression != null) {
			// If the annotated class extends another class, we want this builder to extend the builder of the superclass.
			// 1. Add the type parameters of the superclass.
			typeParamsForBuilder = getTypeParamExpressions(superclassTypeParams, maker);
			// 2. Add the builder type params <C, B>.
			typeParamsForBuilder.add(maker.Ident(tdParent.toName(classGenericName)));
			typeParamsForBuilder.add(maker.Ident(tdParent.toName(builderGenericName)));
			extending = maker.TypeApply(superclassBuilderClassExpression, typeParamsForBuilder.toList());
		}
		
		JCClassDecl builder = maker.ClassDef(mods, builderClassName, allTypeParams.toList(), extending, List.<JCExpression>nil(), List.<JCTree>nil());
		return injectType(tdParent, builder);
	}
	
	/**
	 * Creates and returns the concrete builder implementation class and injects it into the annotated class.
	 */
	private JavacNode generateBuilderImplClass(JavacNode source, JavacNode tdParent, String builderImplClass, String builderAbstractClass, List<JCTypeParameter> typeParams) {
		JavacTreeMaker maker = tdParent.getTreeMaker();
		JCModifiers mods = maker.Modifiers(Flags.STATIC | Flags.PRIVATE | Flags.FINAL);
		
		// Extend the abstract builder.
		JCExpression extending = maker.Ident(tdParent.toName(builderAbstractClass));
		// Add any type params of the annotated class.
		ListBuffer<JCTypeParameter> allTypeParams = new ListBuffer<JCTypeParameter>();
		allTypeParams.addAll(copyTypeParams(source, typeParams));
		// Add builder-specific type params required for inheritable builders.
		// 1. The return type for the build() method (named "C" in the abstract builder), which is the annotated class.
		JCExpression annotatedClass = maker.Ident(tdParent.toName(tdParent.getName()));
		if (typeParams.nonEmpty()) {
			// Add type params of the annotated class.
			annotatedClass = maker.TypeApply(annotatedClass, getTypeParamExpressions(typeParams, maker).toList());
		}
		// 2. The return type for all setter methods (named "B" in the abstract builder), which is this builder class.
		JCExpression builderImplClassExpression = maker.Ident(tdParent.toName(builderImplClass));
		if (typeParams.nonEmpty()) {
			builderImplClassExpression = maker.TypeApply(builderImplClassExpression, getTypeParamExpressions(typeParams, maker).toList());
		}
		ListBuffer<JCExpression> typeParamsForBuilder = getTypeParamExpressions(typeParams, maker);
		typeParamsForBuilder.add(annotatedClass);
		typeParamsForBuilder.add(builderImplClassExpression);
		extending = maker.TypeApply(extending, typeParamsForBuilder.toList());
		
		JCClassDecl builder = maker.ClassDef(mods, tdParent.toName(builderImplClass), copyTypeParams(source, typeParams), extending, List.<JCExpression>nil(), List.<JCTree>nil());
		return injectType(tdParent, builder);
	}

	/**
	 * Generates a constructor that has a builder as the only parameter.
	 * The values from the builder are used to initialize the fields of new instances.
	 *
	 * @param typeNode
	 *            the type (with the {@code @Builder} annotation) for which a
	 *            constructor should be generated.
	 * @param typeParams
	 * @param builderFields a list of fields in the builder which should be assigned to new instances.
	 * @param source the annotation (used for setting source code locations for the generated code).
	 * @param callBuilderBasedSuperConstructor
	 *            If {@code true}, the constructor will explicitly call a super
	 *            constructor with the builder as argument. Requires
	 *            {@code builderClassAsParameter != null}.
	 */
	private void generateBuilderBasedConstructor(JavacNode typeNode, List<JCTypeParameter> typeParams, java.util.List<BuilderFieldData> builderFields, JavacNode source, String builderClassName, boolean callBuilderBasedSuperConstructor) {
		JavacTreeMaker maker = typeNode.getTreeMaker();
		
		AccessLevel level = AccessLevel.PROTECTED;
		
		ListBuffer<JCStatement> statements = new ListBuffer<JCStatement>();
		
		Name builderVariableName = typeNode.toName(BUILDER_VARIABLE_NAME);
		for (BuilderFieldData bfd : builderFields) {
			JCExpression rhs;
			if (bfd.singularData != null && bfd.singularData.getSingularizer() != null) {
				bfd.singularData.getSingularizer().appendBuildCode(bfd.singularData, bfd.originalFieldNode, bfd.type, statements, bfd.name, "b");
				rhs = maker.Ident(bfd.singularData.getPluralName());
			} else {
				rhs = maker.Select(maker.Ident(builderVariableName), bfd.name);
			}
			JCFieldAccess fieldInThis = maker.Select(maker.Ident(typeNode.toName("this")), bfd.rawName);
			
			JCStatement assign = maker.Exec(maker.Assign(fieldInThis, rhs));
			
			// In case of @Builder.Default, set the value to the default if it was not set in the builder.
			if (bfd.nameOfSetFlag != null) {
				JCFieldAccess setField = maker.Select(maker.Ident(builderVariableName), bfd.nameOfSetFlag);
				fieldInThis = maker.Select(maker.Ident(typeNode.toName("this")), bfd.rawName);
				JCAssign assignDefault = maker.Assign(fieldInThis, maker.Apply(typeParameterNames(maker, ((JCClassDecl) typeNode.get()).typarams), maker.Select(maker.Ident(((JCClassDecl) typeNode.get()).name), bfd.nameOfDefaultProvider), List.<JCExpression>nil()));
				statements.append(maker.If(setField, assign, maker.Exec(assignDefault)));
			} else {
				statements.append(assign);
			}
			
			if (hasNonNullAnnotations(bfd.originalFieldNode)) {
				JCStatement nullCheck = generateNullCheck(maker, bfd.originalFieldNode, source);
				if (nullCheck != null) statements.append(nullCheck);
			}
		}
		
		JCModifiers mods = maker.Modifiers(toJavacModifier(level), List.<JCAnnotation>nil());
		
		// Create a constructor that has just the builder as parameter.
		ListBuffer<JCVariableDecl> params = new ListBuffer<JCVariableDecl>();
		long flags = JavacHandlerUtil.addFinalIfNeeded(Flags.PARAMETER, typeNode.getContext());
		Name builderClassname = typeNode.toName(builderClassName);
		// First add all generics that are present on the parent type.
		ListBuffer<JCExpression> typeParamsForBuilderParameter = getTypeParamExpressions(typeParams, maker);
		// Now add the <?, ?>.
		JCWildcard wildcard = maker.Wildcard(maker.TypeBoundKind(BoundKind.UNBOUND), null);
		typeParamsForBuilderParameter.add(wildcard);
		wildcard = maker.Wildcard(maker.TypeBoundKind(BoundKind.UNBOUND), null);
		typeParamsForBuilderParameter.add(wildcard);
		JCTypeApply paramType = maker.TypeApply(maker.Ident(builderClassname), typeParamsForBuilderParameter.toList());
		JCVariableDecl param = maker.VarDef(maker.Modifiers(flags), builderVariableName, paramType, null);
		params.append(param);
		
		if (callBuilderBasedSuperConstructor) {
			// The first statement must be the call to the super constructor.
			JCMethodInvocation callToSuperConstructor = maker.Apply(List.<JCExpression>nil(),
					maker.Ident(typeNode.toName("super")),
					List.<JCExpression>of(maker.Ident(builderVariableName)));
			statements.prepend(maker.Exec(callToSuperConstructor));
		}
		
		JCMethodDecl constr = recursiveSetGeneratedBy(maker.MethodDef(mods, typeNode.toName("<init>"),
			null, List.<JCTypeParameter>nil(), params.toList(), List.<JCExpression>nil(),
			maker.Block(0L, statements.toList()), null), source.get(), typeNode.getContext());
		
		injectMethod(typeNode, constr, null, Javac.createVoidType(typeNode.getSymbolTable(), CTC_VOID));
	}
	
	private JCMethodDecl generateBuilderMethod(String builderMethodName, String builderClassName, String builderImplClassName, JavacNode source, JavacNode type, List<JCTypeParameter> typeParams) {
		JavacTreeMaker maker = type.getTreeMaker();
		
		ListBuffer<JCExpression> typeArgs = new ListBuffer<JCExpression>();
		for (JCTypeParameter typeParam : typeParams) typeArgs.append(maker.Ident(typeParam.name));
		
		JCExpression call = maker.NewClass(null, List.<JCExpression>nil(), namePlusTypeParamsToTypeReference(maker, type.toName(builderImplClassName), typeParams), List.<JCExpression>nil(), null);
		JCStatement statement = maker.Return(call);
		
		JCBlock body = maker.Block(0, List.<JCStatement>of(statement));
		int modifiers = Flags.PUBLIC;
		modifiers |= Flags.STATIC;
		
		// Add any type params of the annotated class to the return type.
		ListBuffer<JCExpression> typeParameterNames = new ListBuffer<JCExpression>();
		typeParameterNames.addAll(typeParameterNames(maker, typeParams));
		// Now add the <?, ?>.
		JCWildcard wildcard = maker.Wildcard(maker.TypeBoundKind(BoundKind.UNBOUND), null);
		typeParameterNames.add(wildcard);
		typeParameterNames.add(wildcard);
		JCTypeApply returnType = maker.TypeApply(maker.Ident(type.toName(builderClassName)), typeParameterNames.toList());
		
		return maker.MethodDef(maker.Modifiers(modifiers), type.toName(builderMethodName), returnType, copyTypeParams(source, typeParams), List.<JCVariableDecl>nil(), List.<JCExpression>nil(), body, null);
	}
	
	/**
	 * Generates a <code>toBuilder()</code> method in the annotated class that looks like this:
	 * <pre>
	 * public ParentBuilder&lt;?, ?&gt; toBuilder() {
	 *     return new <i>Foobar</i>BuilderImpl().$fillValuesFrom(this);
	 * }
	 * </pre>
	 */
	private JCMethodDecl generateToBuilderMethod(String builderClassName, String builderImplClassName, JavacNode source, JavacNode type, List<JCTypeParameter> typeParams) {
		JavacTreeMaker maker = type.getTreeMaker();
		
		ListBuffer<JCExpression> typeArgs = new ListBuffer<JCExpression>();
		for (JCTypeParameter typeParam : typeParams) typeArgs.append(maker.Ident(typeParam.name));
		
		JCExpression newClass = maker.NewClass(null, List.<JCExpression>nil(), namePlusTypeParamsToTypeReference(maker, type.toName(builderImplClassName), typeParams), List.<JCExpression>nil(), null);
		List<JCExpression> methodArgs = List.<JCExpression>of(maker.Ident(type.toName("this")));
		JCMethodInvocation invokeFillMethod = maker.Apply(List.<JCExpression>nil(), maker.Select(newClass, type.toName(FILL_VALUES_METHOD_NAME)), methodArgs);
		JCStatement statement = maker.Return(invokeFillMethod);
		
		JCBlock body = maker.Block(0, List.<JCStatement>of(statement));
		int modifiers = Flags.PUBLIC;
		
		// Add any type params of the annotated class to the return type.
		ListBuffer<JCExpression> typeParameterNames = new ListBuffer<JCExpression>();
		typeParameterNames.addAll(typeParameterNames(maker, typeParams));
		// Now add the <?, ?>.
		JCWildcard wildcard = maker.Wildcard(maker.TypeBoundKind(BoundKind.UNBOUND), null);
		typeParameterNames.add(wildcard);
		typeParameterNames.add(wildcard);
		JCTypeApply returnType = maker.TypeApply(maker.Ident(type.toName(builderClassName)), typeParameterNames.toList());
		
		return maker.MethodDef(maker.Modifiers(modifiers), type.toName(TO_BUILDER_METHOD_NAME), returnType, List.<JCTypeParameter>nil(), List.<JCVariableDecl>nil(), List.<JCExpression>nil(), body, null);
	}

	/**
	 * Generates a <code>$fillValuesFrom()</code> method in the abstract builder class that looks
	 * like this:
	 * <pre>
	 * protected B $fillValuesFrom(final C instance) {
	 *     super.$fillValuesFrom(instance);
	 *     FoobarBuilderImpl.$fillValuesFromInstanceIntoBuilder(instance, this);
	 *     return self();
	 * }
	 * </pre>
	 */
	private JCMethodDecl generateFillValuesMethod(JavacNode type, boolean inherited, String builderGenericName, String classGenericName, String builderImplClassName) {
		JavacTreeMaker maker = type.getTreeMaker();
		List<JCAnnotation> annotations = List.nil();
		if (inherited) {
			JCAnnotation overrideAnnotation = maker.Annotation(genJavaLangTypeRef(type, "Override"), List.<JCExpression>nil());
			annotations = List.of(overrideAnnotation);
		}
		JCModifiers modifiers = maker.Modifiers(Flags.PROTECTED, annotations);
		Name name = type.toName(FILL_VALUES_METHOD_NAME);
		JCExpression returnType = maker.Ident(type.toName(builderGenericName));
		
		JCExpression classGenericNameExpr = maker.Ident(type.toName(classGenericName));
		JCVariableDecl param = maker.VarDef(maker.Modifiers(Flags.LocalVarFlags), type.toName(INSTANCE_VARIABLE_NAME), classGenericNameExpr, null);

		ListBuffer<JCStatement> body = new ListBuffer<JCStatement>();
		
		if (inherited) {
			// Call super.
			JCMethodInvocation callToSuper = maker.Apply(List.<JCExpression>nil(),
					maker.Select(maker.Ident(type.toName("super")), name),
					List.<JCExpression>of(maker.Ident(type.toName(INSTANCE_VARIABLE_NAME))));
			body.append(maker.Exec(callToSuper));
		}
		
		// Call the builder implemention's helper method that actually fills the values from the instance.
		JCMethodInvocation callStaticFillValuesMethod = maker.Apply(List.<JCExpression>nil(),
						maker.Select(maker.Ident(type.toName(builderImplClassName)), type.toName(STATIC_FILL_VALUES_METHOD_NAME)),
						List.<JCExpression>of(maker.Ident(type.toName(INSTANCE_VARIABLE_NAME)), maker.Ident(type.toName("this"))));
		body.append(maker.Exec(callStaticFillValuesMethod));
		
		JCReturn returnStatement = maker.Return(maker.Apply(List.<JCExpression>nil(), maker.Ident(type.toName(SELF_METHOD)), List.<JCExpression>nil()));
		body.append(returnStatement);
		JCBlock bodyBlock = maker.Block(0, body.toList());

		return maker.MethodDef(modifiers, name, returnType, List.<JCTypeParameter>nil(), List.of(param), List.<JCExpression>nil(), bodyBlock, null);
	}

	/**
	 * Generates a <code>$fillValuesFromInstanceIntoBuilder()</code> method in
	 * the builder implementation class that copies all fields from the instance
	 * to the builder. It looks like this:
	 * 
	 * <pre>
	 * protected B $fillValuesFromInstanceIntoBuilder(Foobar instance, FoobarBuilder&lt;?, ?&gt; b) {
	 * 	b.field(instance.field);
	 * }
	 * </pre>
	 */
	private JCMethodDecl generateStaticFillValuesMethod(JavacNode type, String builderClassname, List<JCTypeParameter> typeParams, java.util.List<BuilderFieldData> builderFields) {
		JavacTreeMaker maker = type.getTreeMaker();
		List<JCAnnotation> annotations = List.nil();
		JCModifiers modifiers = maker.Modifiers(Flags.PRIVATE | Flags.STATIC, annotations);
		Name name = type.toName(STATIC_FILL_VALUES_METHOD_NAME);
		JCExpression returnType = maker.TypeIdent(CTC_VOID);
		
		// 1st parameter: "Foobar instance"
		JCVariableDecl paramInstance = maker.VarDef(maker.Modifiers(Flags.LocalVarFlags), type.toName(INSTANCE_VARIABLE_NAME), cloneSelfType(type), null);

		// 2nd parameter: "FoobarBuilder<?, ?> b" (plus generics on the annotated type)
		// First add all generics that are present on the parent type.
		ListBuffer<JCExpression> typeParamsForBuilderParameter = getTypeParamExpressions(typeParams, maker);
		// Now add the <?, ?>.
		JCWildcard wildcard = maker.Wildcard(maker.TypeBoundKind(BoundKind.UNBOUND), null);
		typeParamsForBuilderParameter.add(wildcard);
		wildcard = maker.Wildcard(maker.TypeBoundKind(BoundKind.UNBOUND), null);
		typeParamsForBuilderParameter.add(wildcard);
		JCTypeApply builderType = maker.TypeApply(maker.Ident(type.toName(builderClassname)), typeParamsForBuilderParameter.toList());
		JCVariableDecl paramBuilder = maker.VarDef(maker.Modifiers(Flags.LocalVarFlags), type.toName(BUILDER_VARIABLE_NAME), builderType, null);

		ListBuffer<JCStatement> body = new ListBuffer<JCStatement>();
		
		// Call the builder's setter methods to fill the values from the instance.
		for (BuilderFieldData bfd : builderFields) {
			JCExpressionStatement exec = createSetterCallWithInstanceValue(bfd, type, maker);
			body.append(exec);
		}
		
		JCBlock bodyBlock = maker.Block(0, body.toList());

		return maker.MethodDef(modifiers, name, returnType, copyTypeParams(type, typeParams), List.of(paramInstance, paramBuilder), List.<JCExpression>nil(), bodyBlock, null);
	}
	
	private JCExpressionStatement createSetterCallWithInstanceValue(BuilderFieldData bfd, JavacNode type, JavacTreeMaker maker) {
		JCExpression[] tgt = new JCExpression[bfd.singularData == null ? 1 : 2];
		if (bfd.obtainVia == null || !bfd.obtainVia.field().isEmpty()) {
			for (int i = 0; i < tgt.length; i++) {
				tgt[i] = maker.Select(maker.Ident(type.toName(INSTANCE_VARIABLE_NAME)), bfd.obtainVia == null ? bfd.rawName : type.toName(bfd.obtainVia.field()));
			}
		} else {
			if (bfd.obtainVia.isStatic()) {
				for (int i = 0; i < tgt.length; i++) {
					JCExpression c = maker.Select(maker.Ident(type.toName(type.getName())), type.toName(bfd.obtainVia.method()));
					tgt[i] = maker.Apply(List.<JCExpression>nil(), c, List.<JCExpression>of(maker.Ident(type.toName(INSTANCE_VARIABLE_NAME))));
				}
			} else {
				for (int i = 0; i < tgt.length; i++) {
					JCExpression c = maker.Select(maker.Ident(type.toName(INSTANCE_VARIABLE_NAME)), type.toName(bfd.obtainVia.method()));
					tgt[i] = maker.Apply(List.<JCExpression>nil(), c, List.<JCExpression>nil());
				}
			}
		}
		
		JCExpression arg;
		if (bfd.singularData == null) {
			arg = tgt[0];
		} else {
			JCExpression eqNull = maker.Binary(CTC_EQUAL, tgt[0], maker.Literal(CTC_BOT, null));
			JCExpression emptyList = maker.Apply(List.<JCExpression>nil(), chainDots(type, "java", "util", "Collections", "emptyList"), List.<JCExpression>nil());
			arg = maker.Conditional(eqNull, emptyList, tgt[1]);
		}
		JCMethodInvocation apply = maker.Apply(List.<JCExpression>nil(), maker.Select(maker.Ident(type.toName(BUILDER_VARIABLE_NAME)), bfd.name), List.of(arg));
		JCExpressionStatement exec = maker.Exec(apply);
		return exec;
	}
	
	private JCMethodDecl generateAbstractSelfMethod(JavacNode type, boolean override, String builderGenericName) {
		JavacTreeMaker maker = type.getTreeMaker();
		List<JCAnnotation> annotations = List.nil();
		if (override) {
			JCAnnotation overrideAnnotation = maker.Annotation(genJavaLangTypeRef(type, "Override"), List.<JCExpression>nil());
			annotations = List.of(overrideAnnotation);
		}
		JCModifiers modifiers = maker.Modifiers(Flags.PROTECTED | Flags.ABSTRACT, annotations);
		Name name = type.toName(SELF_METHOD);
		JCExpression returnType = maker.Ident(type.toName(builderGenericName));

		return maker.MethodDef(modifiers, name, returnType, List.<JCTypeParameter>nil(), List.<JCVariableDecl>nil(), List.<JCExpression>nil(), null, null);
	}
	
	private JCMethodDecl generateSelfMethod(JavacNode builderImplType, List<JCTypeParameter> typeParams) {
		JavacTreeMaker maker = builderImplType.getTreeMaker();
		
		JCAnnotation overrideAnnotation = maker.Annotation(genJavaLangTypeRef(builderImplType, "Override"), List.<JCExpression>nil());
		JCModifiers modifiers = maker.Modifiers(Flags.PROTECTED, List.of(overrideAnnotation));
		Name name = builderImplType.toName(SELF_METHOD);
		
		JCExpression returnType = namePlusTypeParamsToTypeReference(maker, builderImplType.toName(builderImplType.getName()), typeParams);
		JCStatement statement = maker.Return(maker.Ident(builderImplType.toName("this")));
		JCBlock body = maker.Block(0, List.<JCStatement>of(statement));
		
		return maker.MethodDef(modifiers, name, returnType, List.<JCTypeParameter>nil(), List.<JCVariableDecl>nil(), List.<JCExpression>nil(), body, null);
	}
	
	private JCMethodDecl generateAbstractBuildMethod(JavacNode type, String methodName, boolean override, String classGenericName) {
		JavacTreeMaker maker = type.getTreeMaker();
		List<JCAnnotation> annotations = List.nil();
		if (override) {
			JCAnnotation overrideAnnotation = maker.Annotation(genJavaLangTypeRef(type, "Override"), List.<JCExpression>nil());
			annotations = List.of(overrideAnnotation);
		}
		JCModifiers modifiers = maker.Modifiers(Flags.PUBLIC | Flags.ABSTRACT, annotations);
		Name name = type.toName(methodName);
		JCExpression returnType = maker.Ident(type.toName(classGenericName));
		
		return maker.MethodDef(modifiers, name, returnType, List.<JCTypeParameter>nil(), List.<JCVariableDecl>nil(), List.<JCExpression>nil(), null, null);
	}

	private JCMethodDecl generateBuildMethod(String buildName, JavacNode returnType, JavacNode type, List<JCExpression> thrownExceptions) {
		JavacTreeMaker maker = type.getTreeMaker();
		
		JCExpression call;
		ListBuffer<JCStatement> statements = new ListBuffer<JCStatement>();
		
		// Use a constructor that only has this builder as parameter.
		List<JCExpression> builderArg = List.<JCExpression>of(maker.Ident(type.toName("this")));
		call = maker.NewClass(null, List.<JCExpression>nil(), cloneSelfType(returnType), builderArg, null);
		statements.append(maker.Return(call));
		
		JCBlock body = maker.Block(0, statements.toList());
		
		JCAnnotation overrideAnnotation = maker.Annotation(genJavaLangTypeRef(type, "Override"), List.<JCExpression>nil());
		JCModifiers modifiers = maker.Modifiers(Flags.PUBLIC, List.of(overrideAnnotation));
		
		return maker.MethodDef(modifiers, type.toName(buildName), cloneSelfType(returnType), List.<JCTypeParameter>nil(), List.<JCVariableDecl>nil(), thrownExceptions, body, null);
	}
	
	private JCMethodDecl generateCleanMethod(java.util.List<BuilderFieldData> builderFields, JavacNode type, JCTree source) {
		JavacTreeMaker maker = type.getTreeMaker();
		ListBuffer<JCStatement> statements = new ListBuffer<JCStatement>();
		
		for (BuilderFieldData bfd : builderFields) {
			if (bfd.singularData != null && bfd.singularData.getSingularizer() != null) {
				bfd.singularData.getSingularizer().appendCleaningCode(bfd.singularData, type, source, statements);
			}
		}
		
		statements.append(maker.Exec(maker.Assign(maker.Select(maker.Ident(type.toName("this")), type.toName("$lombokUnclean")), maker.Literal(CTC_BOOLEAN, 0))));
		JCBlock body = maker.Block(0, statements.toList());
		return maker.MethodDef(maker.Modifiers(Flags.PUBLIC), type.toName("$lombokClean"), maker.Type(Javac.createVoidType(type.getSymbolTable(), CTC_VOID)), List.<JCTypeParameter>nil(), List.<JCVariableDecl>nil(), List.<JCExpression>nil(), body, null);
	}
	
	private void generateBuilderFields(JavacNode builderType, java.util.List<BuilderFieldData> builderFields, JCTree source) {
		int len = builderFields.size();
		java.util.List<JavacNode> existing = new ArrayList<JavacNode>();
		for (JavacNode child : builderType.down()) {
			if (child.getKind() == Kind.FIELD) existing.add(child);
		}
		
		for (int i = len - 1; i >= 0; i--) {
			BuilderFieldData bfd = builderFields.get(i);
			if (bfd.singularData != null && bfd.singularData.getSingularizer() != null) {
				bfd.createdFields.addAll(bfd.singularData.getSingularizer().generateFields(bfd.singularData, builderType, source));
			} else {
				JavacNode field = null, setFlag = null;
				for (JavacNode exists : existing) {
					Name n = ((JCVariableDecl) exists.get()).name;
					if (n.equals(bfd.name)) field = exists;
					if (n.equals(bfd.nameOfSetFlag)) setFlag = exists;
				}
				JavacTreeMaker maker = builderType.getTreeMaker();
				if (field == null) {
					JCModifiers mods = maker.Modifiers(Flags.PRIVATE);
					JCVariableDecl newField = maker.VarDef(mods, bfd.name, cloneType(maker, bfd.type, source, builderType.getContext()), null);
					field = injectFieldAndMarkGenerated(builderType, newField);
				}
				if (setFlag == null && bfd.nameOfSetFlag != null) {
					JCModifiers mods = maker.Modifiers(Flags.PRIVATE);
					JCVariableDecl newField = maker.VarDef(mods, bfd.nameOfSetFlag, maker.TypeIdent(CTC_BOOLEAN), null);
					injectFieldAndMarkGenerated(builderType, newField);
				}
				bfd.createdFields.add(field);
			}
		}
	}
	
	private void generateSetterMethodsForBuilder(final JavacNode builderType, BuilderFieldData fieldNode, JavacNode source, final String builderGenericName) {
		boolean deprecate = isFieldDeprecated(fieldNode.originalFieldNode);
		final JavacTreeMaker maker = builderType.getTreeMaker();
		ExpressionMaker returnTypeMaker = new ExpressionMaker() { @Override public JCExpression make() {
			return maker.Ident(builderType.toName(builderGenericName));
		}};
		
		StatementMaker returnStatementMaker = new StatementMaker() { @Override public JCStatement make() {
			return maker.Return(maker.Apply(List.<JCExpression>nil(), maker.Ident(builderType.toName(SELF_METHOD)), List.<JCExpression>nil()));
		}};
		
		if (fieldNode.singularData == null || fieldNode.singularData.getSingularizer() == null) {
<<<<<<< HEAD
			generateSimpleSetterMethodForBuilder(builderType, deprecate, fieldNode.createdFields.get(0), fieldNode.nameOfSetFlag, source, true, returnTypeMaker.make(), returnStatementMaker.make());
=======
			generateSimpleSetterMethodForBuilder(builderType, deprecate, fieldNode.createdFields.get(0), fieldNode.nameOfSetFlag, source, true, true, returnTypeMaker.make(), returnStatementMaker.make(), fieldNode.annotations);
>>>>>>> aee4e76d
		} else {
			fieldNode.singularData.getSingularizer().generateMethods(fieldNode.singularData, deprecate, builderType, source.get(), true, returnTypeMaker, returnStatementMaker);
		}
	}
	
<<<<<<< HEAD
	private void generateSimpleSetterMethodForBuilder(JavacNode builderType, boolean deprecate, JavacNode fieldNode, Name nameOfSetFlag, JavacNode source, boolean fluent, JCExpression returnType, JCStatement returnStatement) {
=======
	private void generateSimpleSetterMethodForBuilder(JavacNode builderType, boolean deprecate, JavacNode fieldNode, Name nameOfSetFlag, JavacNode source, boolean fluent, boolean chain, JCExpression returnType, JCStatement returnStatement, List<JCAnnotation> annosOnParam) {
>>>>>>> aee4e76d
		Name fieldName = ((JCVariableDecl) fieldNode.get()).name;
		
		for (JavacNode child : builderType.down()) {
			if (child.getKind() != Kind.METHOD) continue;
			JCMethodDecl methodDecl = (JCMethodDecl) child.get();
			Name existingName = methodDecl.name;
			if (existingName.equals(fieldName) && !isTolerate(fieldNode, methodDecl)) return;
		}
		
		String setterName = fluent ? fieldNode.getName() : HandlerUtil.buildAccessorName("set", fieldNode.getName());
		
		JavacTreeMaker maker = fieldNode.getTreeMaker();
		
		JCMethodDecl newMethod = HandleSetter.createSetter(Flags.PUBLIC, deprecate, fieldNode, maker, setterName, nameOfSetFlag, returnType, returnStatement, source, List.<JCAnnotation>nil(), annosOnParam);
		
		injectMethod(builderType, newMethod);
	}
	
	private void addObtainVia(BuilderFieldData bfd, JavacNode node) {
		for (JavacNode child : node.down()) {
			if (!annotationTypeMatches(ObtainVia.class, child)) continue;
			AnnotationValues<ObtainVia> ann = createAnnotation(ObtainVia.class, child);
			bfd.obtainVia = ann.getInstance();
			bfd.obtainViaNode = child;
			deleteAnnotationIfNeccessary(child, ObtainVia.class);
			return;
		}
	}
	
	/**
	 * Returns the explicitly requested singular annotation on this node (field
	 * or parameter), or null if there's no {@code @Singular} annotation on it.
	 *
	 * @param node The node (field or method param) to inspect for its name and potential {@code @Singular} annotation.
	 */
	private SingularData getSingularData(JavacNode node) {
		for (JavacNode child : node.down()) {
			if (!annotationTypeMatches(Singular.class, child)) continue;
			Name pluralName = node.getKind() == Kind.FIELD ? removePrefixFromField(node) : ((JCVariableDecl) node.get()).name;
			AnnotationValues<Singular> ann = createAnnotation(Singular.class, child);
			deleteAnnotationIfNeccessary(child, Singular.class);
			String explicitSingular = ann.getInstance().value();
			if (explicitSingular.isEmpty()) {
				if (Boolean.FALSE.equals(node.getAst().readConfiguration(ConfigurationKeys.SINGULAR_AUTO))) {
					node.addError("The singular must be specified explicitly (e.g. @Singular(\"task\")) because auto singularization is disabled.");
					explicitSingular = pluralName.toString();
				} else {
					explicitSingular = autoSingularize(pluralName.toString());
					if (explicitSingular == null) {
						node.addError("Can't singularize this name; please specify the singular explicitly (i.e. @Singular(\"sheep\"))");
						explicitSingular = pluralName.toString();
					}
				}
			}
			Name singularName = node.toName(explicitSingular);
			
			JCExpression type = null;
			if (node.get() instanceof JCVariableDecl) type = ((JCVariableDecl) node.get()).vartype;
			
			String name = null;
			List<JCExpression> typeArgs = List.nil();
			if (type instanceof JCTypeApply) {
				typeArgs = ((JCTypeApply) type).arguments;
				type = ((JCTypeApply) type).clazz;
			}
			
			name = type.toString();
			
			String targetFqn = JavacSingularsRecipes.get().toQualified(name);
			JavacSingularizer singularizer = JavacSingularsRecipes.get().getSingularizer(targetFqn);
			if (singularizer == null) {
				node.addError("Lombok does not know how to create the singular-form builder methods for type '" + name + "'; they won't be generated.");
				return null;
			}
			
			return new SingularData(child, singularName, pluralName, typeArgs, targetFqn, singularizer);
		}
		
		return null;
	}
	
	private String generateNonclashingNameFor(String classGenericName, java.util.List<String> typeParamStrings) {
		if (!typeParamStrings.contains(classGenericName)) return classGenericName;
		int counter = 2;
		while (typeParamStrings.contains(classGenericName + counter)) counter++;
		return classGenericName + counter;
	}
	
	private JavacNode findInnerClass(JavacNode parent, String name) {
		for (JavacNode child : parent.down()) {
			if (child.getKind() != Kind.TYPE) continue;
			JCClassDecl td = (JCClassDecl) child.get();
			if (td.name.contentEquals(name)) return child;
		}
		return null;
	}
	
	private ListBuffer<JCExpression> getTypeParamExpressions(List<? extends JCTree> typeParams, JavacTreeMaker maker) {
		ListBuffer<JCExpression> typeParamsForBuilderParameter = new ListBuffer<JCExpression>();
		for (JCTree typeParam : typeParams) {
			if (typeParam instanceof JCTypeParameter) {
				typeParamsForBuilderParameter.add(maker.Ident(((JCTypeParameter)typeParam).getName()));
			} else if (typeParam instanceof JCIdent) {
				typeParamsForBuilderParameter.add(maker.Ident(((JCIdent)typeParam).getName()));
			}
		}
		return typeParamsForBuilderParameter;
	}
}<|MERGE_RESOLUTION|>--- conflicted
+++ resolved
@@ -82,31 +82,12 @@
 @HandlerPriority(-1024) //-2^10; to ensure we've picked up @FieldDefault's changes (-2048) but @Value hasn't removed itself yet (-512), so that we can error on presence of it on the builder classes.
 public class HandleSuperBuilder extends JavacAnnotationHandler<SuperBuilder> {
 	private static final String SELF_METHOD = "self";
-<<<<<<< HEAD
 	private static final String TO_BUILDER_METHOD_NAME = "toBuilder";
 	private static final String FILL_VALUES_METHOD_NAME = "$fillValuesFrom";
 	private static final String STATIC_FILL_VALUES_METHOD_NAME = "$fillValuesFromInstanceIntoBuilder";
 	private static final String INSTANCE_VARIABLE_NAME = "instance";
 	private static final String BUILDER_VARIABLE_NAME = "b";
 
-=======
-	
-	private static class BuilderFieldData {
-		List<JCAnnotation> annotations;
-		JCExpression type;
-		Name rawName;
-		Name name;
-		Name nameOfDefaultProvider;
-		Name nameOfSetFlag;
-		SingularData singularData;
-		ObtainVia obtainVia;
-		JavacNode obtainViaNode;
-		JavacNode originalFieldNode;
-		
-		java.util.List<JavacNode> createdFields = new ArrayList<JavacNode>();
-	}
-	
->>>>>>> aee4e76d
 	@Override
 	public void handle(AnnotationValues<SuperBuilder> annotation, JCAnnotation ast, JavacNode annotationNode) {
 		handleExperimentalFlagUsage(annotationNode, ConfigurationKeys.SUPERBUILDER_FLAG_USAGE, "@SuperBuilder");
@@ -816,21 +797,13 @@
 		}};
 		
 		if (fieldNode.singularData == null || fieldNode.singularData.getSingularizer() == null) {
-<<<<<<< HEAD
-			generateSimpleSetterMethodForBuilder(builderType, deprecate, fieldNode.createdFields.get(0), fieldNode.nameOfSetFlag, source, true, returnTypeMaker.make(), returnStatementMaker.make());
-=======
-			generateSimpleSetterMethodForBuilder(builderType, deprecate, fieldNode.createdFields.get(0), fieldNode.nameOfSetFlag, source, true, true, returnTypeMaker.make(), returnStatementMaker.make(), fieldNode.annotations);
->>>>>>> aee4e76d
+			generateSimpleSetterMethodForBuilder(builderType, deprecate, fieldNode.createdFields.get(0), fieldNode.nameOfSetFlag, source, true, returnTypeMaker.make(), returnStatementMaker.make(), fieldNode.annotations);
 		} else {
 			fieldNode.singularData.getSingularizer().generateMethods(fieldNode.singularData, deprecate, builderType, source.get(), true, returnTypeMaker, returnStatementMaker);
 		}
 	}
 	
-<<<<<<< HEAD
-	private void generateSimpleSetterMethodForBuilder(JavacNode builderType, boolean deprecate, JavacNode fieldNode, Name nameOfSetFlag, JavacNode source, boolean fluent, JCExpression returnType, JCStatement returnStatement) {
-=======
-	private void generateSimpleSetterMethodForBuilder(JavacNode builderType, boolean deprecate, JavacNode fieldNode, Name nameOfSetFlag, JavacNode source, boolean fluent, boolean chain, JCExpression returnType, JCStatement returnStatement, List<JCAnnotation> annosOnParam) {
->>>>>>> aee4e76d
+	private void generateSimpleSetterMethodForBuilder(JavacNode builderType, boolean deprecate, JavacNode fieldNode, Name nameOfSetFlag, JavacNode source, boolean fluent, JCExpression returnType, JCStatement returnStatement, List<JCAnnotation> annosOnParam) {
 		Name fieldName = ((JCVariableDecl) fieldNode.get()).name;
 		
 		for (JavacNode child : builderType.down()) {
