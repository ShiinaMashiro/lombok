--- conflicted
+++ resolved
@@ -1,9 +1,5 @@
 /*
-<<<<<<< HEAD
- * Copyright © 2009-2010 Reinier Zwitserloot and Roel Spilker.
-=======
  * Copyright © 2009-2010 Reinier Zwitserloot, Roel Spilker and Robbert Jan Grootjans.
->>>>>>> 16f992c5
  * 
  * Permission is hereby granted, free of charge, to any person obtaining a copy
  * of this software and associated documentation files (the "Software"), to deal
