/*
 * Copyright (C) 2009-2018 The Project Lombok Authors.
 * 
 * Permission is hereby granted, free of charge, to any person obtaining a copy
 * of this software and associated documentation files (the "Software"), to deal
 * in the Software without restriction, including without limitation the rights
 * to use, copy, modify, merge, publish, distribute, sublicense, and/or sell
 * copies of the Software, and to permit persons to whom the Software is
 * furnished to do so, subject to the following conditions:
 * 
 * The above copyright notice and this permission notice shall be included in
 * all copies or substantial portions of the Software.
 * 
 * THE SOFTWARE IS PROVIDED "AS IS", WITHOUT WARRANTY OF ANY KIND, EXPRESS OR
 * IMPLIED, INCLUDING BUT NOT LIMITED TO THE WARRANTIES OF MERCHANTABILITY,
 * FITNESS FOR A PARTICULAR PURPOSE AND NONINFRINGEMENT. IN NO EVENT SHALL THE
 * AUTHORS OR COPYRIGHT HOLDERS BE LIABLE FOR ANY CLAIM, DAMAGES OR OTHER
 * LIABILITY, WHETHER IN AN ACTION OF CONTRACT, TORT OR OTHERWISE, ARISING FROM,
 * OUT OF OR IN CONNECTION WITH THE SOFTWARE OR THE USE OR OTHER DEALINGS IN
 * THE SOFTWARE.
 */
package lombok.javac.apt;

import java.io.IOException;
import java.io.InputStream;
import java.io.Writer;
import java.lang.reflect.Field;
import java.lang.reflect.Method;
import java.net.URL;
import java.util.ArrayList;
import java.util.Enumeration;
import java.util.HashSet;
import java.util.IdentityHashMap;
import java.util.List;
import java.util.Map;
import java.util.Set;
import java.util.SortedSet;

import javax.annotation.processing.AbstractProcessor;
import javax.annotation.processing.Messager;
import javax.annotation.processing.ProcessingEnvironment;
import javax.annotation.processing.RoundEnvironment;
import javax.annotation.processing.SupportedAnnotationTypes;
import javax.lang.model.SourceVersion;
import javax.lang.model.element.Element;
import javax.lang.model.element.QualifiedNameable;
import javax.lang.model.element.TypeElement;
import javax.tools.Diagnostic.Kind;
import javax.tools.JavaFileManager;
import javax.tools.JavaFileObject;

import lombok.Lombok;
import lombok.core.DiagnosticsReceiver;
import lombok.javac.JavacTransformer;

import com.sun.source.util.TreePath;
import com.sun.source.util.Trees;
import com.sun.tools.javac.jvm.ClassWriter;
import com.sun.tools.javac.main.JavaCompiler;
import com.sun.tools.javac.processing.JavacFiler;
import com.sun.tools.javac.processing.JavacProcessingEnvironment;
import com.sun.tools.javac.tree.JCTree.JCCompilationUnit;
import com.sun.tools.javac.util.Context;

/**
 * This Annotation Processor is the standard injection mechanism for lombok-enabling the javac compiler.
 * 
 * To actually enable lombok in a javac compilation run, this class should be in the classpath when
 * running javac; that's the only requirement.
 */
@SupportedAnnotationTypes("*")
public class LombokProcessor extends AbstractProcessor {

	private ProcessingEnvironment processingEnv;
	private JavacProcessingEnvironment javacProcessingEnv;
	private JavacFiler javacFiler;
	private JavacTransformer transformer;
	private Trees trees;
	private boolean lombokDisabled = false;
	
	/** {@inheritDoc} */
	@Override public void init(ProcessingEnvironment procEnv) {
		super.init(procEnv);
		if (System.getProperty("lombok.disable") != null) {
			lombokDisabled = true;
			return;
		}

		this.processingEnv = procEnv;
		this.javacProcessingEnv = getJavacProcessingEnvironment(procEnv);
		this.javacFiler = getJavacFiler(procEnv.getFiler());

		placePostCompileAndDontMakeForceRoundDummiesHook();
		trees = Trees.instance(javacProcessingEnv);
		transformer = new JavacTransformer(procEnv.getMessager(), trees);
		SortedSet<Long> p = transformer.getPriorities();
		if (p.isEmpty()) {
			this.priorityLevels = new long[] {0L};
			this.priorityLevelsRequiringResolutionReset = new HashSet<Long>();
		} else {
			this.priorityLevels = new long[p.size()];
			int i = 0;
			for (Long prio : p) this.priorityLevels[i++] = prio;
			this.priorityLevelsRequiringResolutionReset = transformer.getPrioritiesRequiringResolutionReset();
		}
	}
	
	private static final String JPE = "com.sun.tools.javac.processing.JavacProcessingEnvironment";
	private static final Field javacProcessingEnvironment_discoveredProcs = getFieldAccessor(JPE, "discoveredProcs");
	private static final Field discoveredProcessors_procStateList = getFieldAccessor(JPE + "$DiscoveredProcessors", "procStateList");
	private static final Field processorState_processor = getFieldAccessor(JPE + "$processor", "processor");
	
	private static final Field getFieldAccessor(String typeName, String fieldName) {
		try {
			Class<?> c = Class.forName(typeName);
			Field f = c.getDeclaredField(fieldName);
			f.setAccessible(true);
			return f;
		} catch (ClassNotFoundException e) {
			return null;
		} catch (NoSuchFieldException e) {
			return null;
		}
	}
	
	// The intent of this method is to have lombok emit a warning if it's not 'first in line'. However, pragmatically speaking, you're always looking at one of two cases:
	// (A) The other processor(s) running before lombok require lombok to have run or they crash. So, they crash, and unfortunately we are never even init-ed; the warning is never emitted.
	// (B) The other processor(s) don't care about it at all. So, it doesn't actually matter that lombok isn't first.
	// Hence, for now, no warnings.
	@SuppressWarnings("unused")
	private String listAnnotationProcessorsBeforeOurs() {
		try {
			Object discoveredProcessors = javacProcessingEnvironment_discoveredProcs.get(this.javacProcessingEnv);
			ArrayList<?> states = (ArrayList<?>) discoveredProcessors_procStateList.get(discoveredProcessors);
			if (states == null || states.isEmpty()) return null;
			if (states.size() == 1) return processorState_processor.get(states.get(0)).getClass().getName();
			
			int idx = 0;
			StringBuilder out = new StringBuilder();
			for (Object processState : states) {
				idx++;
				String name = processorState_processor.get(processState).getClass().getName();
				if (out.length() > 0) out.append(", ");
				out.append("[").append(idx).append("] ").append(name);
			}
			return out.toString();
		} catch (Exception e) {
			return null;
		}
	}
	
	private void placePostCompileAndDontMakeForceRoundDummiesHook() {
		stopJavacProcessingEnvironmentFromClosingOurClassloader();
		
		forceMultipleRoundsInNetBeansEditor();
		Context context = javacProcessingEnv.getContext();
		disablePartialReparseInNetBeansEditor(context);
		try {
			Method keyMethod = Context.class.getDeclaredMethod("key", Class.class);
			keyMethod.setAccessible(true);
			Object key = keyMethod.invoke(context, JavaFileManager.class);
			Field htField = Context.class.getDeclaredField("ht");
			htField.setAccessible(true);
			@SuppressWarnings("unchecked")
			Map<Object,Object> ht = (Map<Object,Object>) htField.get(context);
			final JavaFileManager originalFiler = (JavaFileManager) ht.get(key);
			if (!(originalFiler instanceof InterceptingJavaFileManager)) {
				final Messager messager = processingEnv.getMessager();
				DiagnosticsReceiver receiver = new MessagerDiagnosticsReceiver(messager);
				
				JavaFileManager newFilerManager = new InterceptingJavaFileManager(originalFiler, receiver);
				ht.put(key, newFilerManager);
				Field filerFileManagerField = JavacFiler.class.getDeclaredField("fileManager");
				filerFileManagerField.setAccessible(true);
				filerFileManagerField.set(javacFiler, newFilerManager);
<<<<<<< HEAD

				if (lombok.javac.Javac.getJavaCompilerVersion() > 8
						&& !lombok.javac.handlers.JavacHandlerUtil.inNetbeansCompileOnSave(context)) {
					replaceFileManagerJdk9(context, newFilerManager);
				}
=======
				
				replaceFileManagerJdk9(context, newFilerManager);
>>>>>>> 769185e1
			}
		} catch (Exception e) {
			throw Lombok.sneakyThrow(e);
		}
	}

	private void replaceFileManagerJdk9(Context context, JavaFileManager newFiler) {
		try {
			JavaCompiler compiler = (JavaCompiler) JavaCompiler.class.getDeclaredMethod("instance", Context.class).invoke(null, context);
			try {
				Field fileManagerField = JavaCompiler.class.getDeclaredField("fileManager");
				fileManagerField.setAccessible(true);
				fileManagerField.set(compiler, newFiler);
			}
			catch (Exception e) {}
			
			try {
				Field writerField = JavaCompiler.class.getDeclaredField("writer");
				writerField.setAccessible(true);
				ClassWriter writer = (ClassWriter) writerField.get(compiler);
				Field fileManagerField = ClassWriter.class.getDeclaredField("fileManager");
				fileManagerField.setAccessible(true);
				fileManagerField.set(writer, newFiler);
			}
			catch (Exception e) {}
		}
		catch (Exception e) {
		}
	}
	
	private void forceMultipleRoundsInNetBeansEditor() {
		try {
			Field f = JavacProcessingEnvironment.class.getDeclaredField("isBackgroundCompilation");
			f.setAccessible(true);
			f.set(javacProcessingEnv, true);
		} catch (NoSuchFieldException e) {
			// only NetBeans has it
		} catch (Throwable t) {
			throw Lombok.sneakyThrow(t);
		}
	}
	
	private void disablePartialReparseInNetBeansEditor(Context context) {
		try {
			Class<?> cancelServiceClass = Class.forName("com.sun.tools.javac.util.CancelService");
			Method cancelServiceInstace = cancelServiceClass.getDeclaredMethod("instance", Context.class);
			Object cancelService = cancelServiceInstace.invoke(null, context);
			if (cancelService == null) return;
			Field parserField = cancelService.getClass().getDeclaredField("parser");
			parserField.setAccessible(true);
			Object parser = parserField.get(cancelService);
			Field supportsReparseField = parser.getClass().getDeclaredField("supportsReparse");
			supportsReparseField.setAccessible(true);
			supportsReparseField.set(parser, false);
		} catch (ClassNotFoundException e) {
			// only NetBeans has it
		} catch (NoSuchFieldException e) {
			// only NetBeans has it
		} catch (Throwable t) {
			throw Lombok.sneakyThrow(t);
		}
	}
	
	private static ClassLoader wrapClassLoader(final ClassLoader parent) {
		return new ClassLoader() {
			
			public Class<?> loadClass(String name) throws ClassNotFoundException {
				return parent.loadClass(name);
			}
			
			public String toString() {
				return parent.toString();
			}
			
			public URL getResource(String name) {
				return parent.getResource(name);
			}
			
			public Enumeration<URL> getResources(String name) throws IOException {
				return parent.getResources(name);
			}
			
			public InputStream getResourceAsStream(String name) {
				return parent.getResourceAsStream(name);
			}
			
			public void setDefaultAssertionStatus(boolean enabled) {
				parent.setDefaultAssertionStatus(enabled);
			}
			
			public void setPackageAssertionStatus(String packageName, boolean enabled) {
				parent.setPackageAssertionStatus(packageName, enabled);
			}
			
			public void setClassAssertionStatus(String className, boolean enabled) {
				parent.setClassAssertionStatus(className, enabled);
			}
			
			public void clearAssertionStatus() {
				parent.clearAssertionStatus();
			}
		};
	}
	
	private void stopJavacProcessingEnvironmentFromClosingOurClassloader() {
		try {
			Field f = JavacProcessingEnvironment.class.getDeclaredField("processorClassLoader");
			f.setAccessible(true);
			ClassLoader unwrapped = (ClassLoader) f.get(javacProcessingEnv);
			if (unwrapped == null) return;
			ClassLoader wrapped = wrapClassLoader(unwrapped);
			f.set(javacProcessingEnv, wrapped);
		} catch (NoSuchFieldException e) {
			// Some versions of javac have this (and call close on it), some don't. I guess this one doesn't have it.
		} catch (Throwable t) {
			throw Lombok.sneakyThrow(t);
		}
	}
	
	private final IdentityHashMap<JCCompilationUnit, Long> roots = new IdentityHashMap<JCCompilationUnit, Long>();
	private long[] priorityLevels;
	private Set<Long> priorityLevelsRequiringResolutionReset;
	
	/** {@inheritDoc} */
	@Override public boolean process(Set<? extends TypeElement> annotations, RoundEnvironment roundEnv) {
		if (lombokDisabled) return false;
		if (roundEnv.processingOver()) return false;
		
		// We have: A sorted set of all priority levels: 'priorityLevels'
		
		// Step 1: Take all CUs which aren't already in the map. Give them the first priority level.
		
		String randomModuleName = null;
		
		for (Element element : roundEnv.getRootElements()) {
			if (randomModuleName == null) randomModuleName = getModuleNameFor(element);
			JCCompilationUnit unit = toUnit(element);
			if (unit == null) continue;
			if (roots.containsKey(unit)) continue;
			roots.put(unit, priorityLevels[0]);
		}
		
		while (true) {
			// Step 2: For all CUs (in the map, not the roundEnv!), run them across all handlers at their current prio level.
			
			for (long prio : priorityLevels) {
				List<JCCompilationUnit> cusForThisRound = new ArrayList<JCCompilationUnit>();
				for (Map.Entry<JCCompilationUnit, Long> entry : roots.entrySet()) {
					Long prioOfCu = entry.getValue();
					if (prioOfCu == null || prioOfCu != prio) continue;
					cusForThisRound.add(entry.getKey());
				}
				transformer.transform(prio, javacProcessingEnv.getContext(), cusForThisRound);
			}
			
			// Step 3: Push up all CUs to the next level. Set level to null if there is no next level.
			
			Set<Long> newLevels = new HashSet<Long>();
			for (int i = priorityLevels.length - 1; i >= 0; i--) {
				Long curLevel = priorityLevels[i];
				Long nextLevel = (i == priorityLevels.length - 1) ? null : priorityLevels[i + 1];
				List<JCCompilationUnit> cusToAdvance = new ArrayList<JCCompilationUnit>();
				for (Map.Entry<JCCompilationUnit, Long> entry : roots.entrySet()) {
					if (curLevel.equals(entry.getValue())) {
						cusToAdvance.add(entry.getKey());
						newLevels.add(nextLevel);
					}
				}
				for (JCCompilationUnit unit : cusToAdvance) {
					roots.put(unit, nextLevel);
				}
			}
			newLevels.remove(null);
			
			// Step 4: If ALL values are null, quit. Else, either do another loop right now or force a resolution reset by forcing a new round in the annotation processor.
			
			if (newLevels.isEmpty()) return false;
			newLevels.retainAll(priorityLevelsRequiringResolutionReset);
			if (!newLevels.isEmpty()) {
				// Force a new round to reset resolution. The next round will cause this method (process) to be called again.
				forceNewRound(randomModuleName, javacFiler);
				return false;
			}
			// None of the new levels need resolution, so just keep going.
		}
	}
	
	private int dummyCount = 0;
	private void forceNewRound(String randomModuleName, JavacFiler filer) {
		if (!filer.newFiles()) {
			try {
				String name = "lombok.dummy.ForceNewRound" + (dummyCount++);
				if (randomModuleName != null) name = randomModuleName + "/" + name;
				JavaFileObject dummy = filer.createSourceFile(name);
				Writer w = dummy.openWriter();
				w.close();
			} catch (Exception e) {
				e.printStackTrace();
				processingEnv.getMessager().printMessage(Kind.WARNING,
						"Can't force a new processing round. Lombok won't work.");
			}
		}
	}
	
	private String getModuleNameFor(Element element) {
		while (element != null) {
			if (element.getKind().name().equals("MODULE")) return ModuleNameOracle.getModuleName(element);
			Element n = element.getEnclosingElement();
			if (n == element) return null;
			element = n;
		}
		return null;
	}
	
	// QualifiedNameable is a java7 thing, so to remain compatible with java6, shove this into an inner class to avoid the ClassNotFoundError.
	private static class ModuleNameOracle {
		static String getModuleName(Element element) {
			if (!(element instanceof QualifiedNameable)) return null;
			String name = ((QualifiedNameable) element).getQualifiedName().toString().trim();
			return name.isEmpty() ? null : name;
		}
	}
	
	private JCCompilationUnit toUnit(Element element) {
		TreePath path = trees == null ? null : trees.getPath(element);
		if (path == null) return null;
		
		return (JCCompilationUnit) path.getCompilationUnit();
	}
	
	/**
	 * We just return the latest version of whatever JDK we run on. Stupid? Yeah, but it's either that or warnings on all versions but 1.
	 */
	@Override public SourceVersion getSupportedSourceVersion() {
		return SourceVersion.latest();
	}

	/**
	 * This class casts the given processing environment to a JavacProcessingEnvironment. In case of
	 * gradle incremental compilation, the delegate ProcessingEnvironment of the gradle wrapper is returned.
	 */
	public JavacProcessingEnvironment getJavacProcessingEnvironment(Object procEnv) {
		if (procEnv instanceof JavacProcessingEnvironment) {
			return (JavacProcessingEnvironment) procEnv;
		}

		// try to find a "delegate" field in the object, and use this to try to obtain a JavacProcessingEnvironment
		for (Class<?> procEnvClass = procEnv.getClass(); procEnvClass != null; procEnvClass = procEnvClass.getSuperclass()) {
			try {
				return getJavacProcessingEnvironment(tryGetDelegateField(procEnvClass, procEnv));
			} catch (final Exception e) {
				// delegate field was not found, try on superclass
			}
		}

		processingEnv.getMessager().printMessage(Kind.WARNING,
				"Can't get the delegate of the gradle IncrementalProcessingEnvironment. Lombok won't work.");
		return null;
	}

	/**
	 * This class returns the given filer as a JavacFiler. In case the filer is no
	 * JavacFiler (e.g. the Gradle IncrementalFiler), its "delegate" field is used to get the JavacFiler
	 * (directly or through a delegate field again)
	 */
	public JavacFiler getJavacFiler(Object filer) {
		if (filer instanceof JavacFiler) {
			return (JavacFiler) filer;
		}

		// try to find a "delegate" field in the object, and use this to check for a JavacFiler
		for (Class<?> filerClass = filer.getClass(); filerClass != null; filerClass = filerClass.getSuperclass()) {
			try {
				return getJavacFiler(tryGetDelegateField(filerClass, filer));
			} catch (final Exception e) {
				// delegate field was not found, try on superclass
			}
		}

		processingEnv.getMessager().printMessage(Kind.WARNING,
				"Can't get a JavacFiler from " + filer.getClass().getName() + ". Lombok won't work.");
		return null;
	}

	private Object tryGetDelegateField(Class<?> delegateClass, Object instance) throws Exception {
		Field field = delegateClass.getDeclaredField("delegate");
		field.setAccessible(true);
		return field.get(instance);
	}
}<|MERGE_RESOLUTION|>--- conflicted
+++ resolved
@@ -173,16 +173,11 @@
 				Field filerFileManagerField = JavacFiler.class.getDeclaredField("fileManager");
 				filerFileManagerField.setAccessible(true);
 				filerFileManagerField.set(javacFiler, newFilerManager);
-<<<<<<< HEAD
-
+				
 				if (lombok.javac.Javac.getJavaCompilerVersion() > 8
 						&& !lombok.javac.handlers.JavacHandlerUtil.inNetbeansCompileOnSave(context)) {
 					replaceFileManagerJdk9(context, newFilerManager);
 				}
-=======
-				
-				replaceFileManagerJdk9(context, newFilerManager);
->>>>>>> 769185e1
 			}
 		} catch (Exception e) {
 			throw Lombok.sneakyThrow(e);
