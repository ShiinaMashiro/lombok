/*
 * Copyright (C) 2013-2015 The Project Lombok Authors.
 * 
 * Permission is hereby granted, free of charge, to any person obtaining a copy
 * of this software and associated documentation files (the "Software"), to deal
 * in the Software without restriction, including without limitation the rights
 * to use, copy, modify, merge, publish, distribute, sublicense, and/or sell
 * copies of the Software, and to permit persons to whom the Software is
 * furnished to do so, subject to the following conditions:
 * 
 * The above copyright notice and this permission notice shall be included in
 * all copies or substantial portions of the Software.
 * 
 * THE SOFTWARE IS PROVIDED "AS IS", WITHOUT WARRANTY OF ANY KIND, EXPRESS OR
 * IMPLIED, INCLUDING BUT NOT LIMITED TO THE WARRANTIES OF MERCHANTABILITY,
 * FITNESS FOR A PARTICULAR PURPOSE AND NONINFRINGEMENT. IN NO EVENT SHALL THE
 * AUTHORS OR COPYRIGHT HOLDERS BE LIABLE FOR ANY CLAIM, DAMAGES OR OTHER
 * LIABILITY, WHETHER IN AN ACTION OF CONTRACT, TORT OR OTHERWISE, ARISING FROM,
 * OUT OF OR IN CONNECTION WITH THE SOFTWARE OR THE USE OR OTHER DEALINGS IN
 * THE SOFTWARE.
 */
package lombok.eclipse.handlers;

import static lombok.eclipse.Eclipse.*;
import static lombok.core.handlers.HandlerUtil.*;
import static lombok.eclipse.handlers.EclipseHandlerUtil.*;

import java.util.ArrayList;
import java.util.Arrays;
import java.util.Collections;
import java.util.List;

import org.eclipse.jdt.internal.compiler.ast.ASTNode;
import org.eclipse.jdt.internal.compiler.ast.AbstractMethodDeclaration;
import org.eclipse.jdt.internal.compiler.ast.AbstractVariableDeclaration;
import org.eclipse.jdt.internal.compiler.ast.AllocationExpression;
import org.eclipse.jdt.internal.compiler.ast.Annotation;
import org.eclipse.jdt.internal.compiler.ast.Argument;
import org.eclipse.jdt.internal.compiler.ast.Assignment;
import org.eclipse.jdt.internal.compiler.ast.CompilationUnitDeclaration;
import org.eclipse.jdt.internal.compiler.ast.ConstructorDeclaration;
import org.eclipse.jdt.internal.compiler.ast.Expression;
import org.eclipse.jdt.internal.compiler.ast.FalseLiteral;
import org.eclipse.jdt.internal.compiler.ast.FieldDeclaration;
import org.eclipse.jdt.internal.compiler.ast.FieldReference;
import org.eclipse.jdt.internal.compiler.ast.IfStatement;
import org.eclipse.jdt.internal.compiler.ast.MessageSend;
import org.eclipse.jdt.internal.compiler.ast.MethodDeclaration;
import org.eclipse.jdt.internal.compiler.ast.OperatorIds;
import org.eclipse.jdt.internal.compiler.ast.ParameterizedQualifiedTypeReference;
import org.eclipse.jdt.internal.compiler.ast.ParameterizedSingleTypeReference;
import org.eclipse.jdt.internal.compiler.ast.QualifiedThisReference;
import org.eclipse.jdt.internal.compiler.ast.QualifiedTypeReference;
import org.eclipse.jdt.internal.compiler.ast.ReturnStatement;
import org.eclipse.jdt.internal.compiler.ast.SingleNameReference;
import org.eclipse.jdt.internal.compiler.ast.SingleTypeReference;
import org.eclipse.jdt.internal.compiler.ast.Statement;
import org.eclipse.jdt.internal.compiler.ast.ThisReference;
import org.eclipse.jdt.internal.compiler.ast.TrueLiteral;
import org.eclipse.jdt.internal.compiler.ast.TypeDeclaration;
import org.eclipse.jdt.internal.compiler.ast.TypeParameter;
import org.eclipse.jdt.internal.compiler.ast.TypeReference;
import org.eclipse.jdt.internal.compiler.ast.UnaryExpression;
import org.eclipse.jdt.internal.compiler.classfmt.ClassFileConstants;
import org.eclipse.jdt.internal.compiler.lookup.ClassScope;
import org.eclipse.jdt.internal.compiler.lookup.MethodScope;
import org.eclipse.jdt.internal.compiler.lookup.TypeConstants;
import org.eclipse.jdt.internal.compiler.lookup.TypeIds;
import org.mangosdk.spi.ProviderFor;

import lombok.AccessLevel;
import lombok.Builder;
import lombok.Builder.ObtainVia;
import lombok.ConfigurationKeys;
import lombok.Singular;
import lombok.core.AST.Kind;
import lombok.core.handlers.HandlerUtil;
import lombok.core.AnnotationValues;
import lombok.core.HandlerPriority;
import lombok.eclipse.Eclipse;
import lombok.eclipse.EclipseAnnotationHandler;
import lombok.eclipse.EclipseNode;
import lombok.eclipse.handlers.EclipseSingularsRecipes.EclipseSingularizer;
import lombok.eclipse.handlers.EclipseSingularsRecipes.SingularData;
import lombok.eclipse.handlers.HandleConstructor.SkipIfConstructorExists;
import lombok.experimental.NonFinal;

@ProviderFor(EclipseAnnotationHandler.class)
@HandlerPriority(-1024) //-2^10; to ensure we've picked up @FieldDefault's changes (-2048) but @Value hasn't removed itself yet (-512), so that we can error on presence of it on the builder classes.
public class HandleBuilder extends EclipseAnnotationHandler<Builder> {
	private static final char[] CLEAN_FIELD_NAME = "$lombokUnclean".toCharArray();
	private static final char[] CLEAN_METHOD_NAME = "$lombokClean".toCharArray();
	
	private static final boolean toBoolean(Object expr, boolean defaultValue) {
		if (expr == null) return defaultValue;
		if (expr instanceof FalseLiteral) return false;
		if (expr instanceof TrueLiteral) return true;
		return ((Boolean) expr).booleanValue();
	}
	
	private static class BuilderFieldData {
		TypeReference type;
		char[] rawName;
		char[] name;
		SingularData singularData;
		ObtainVia obtainVia;
		EclipseNode obtainViaNode;
		
		List<EclipseNode> createdFields = new ArrayList<EclipseNode>();
	}
	
	private static boolean equals(String a, char[] b) {
		if (a.length() != b.length) return false;
		for (int i = 0; i < b.length; i++) {
			if (a.charAt(i) != b[i]) return false;
		}
		return true;
	}
	
	private static boolean equals(String a, char[][] b) {
		if (a == null || a.isEmpty()) return b.length == 0;
		String[] aParts = a.split("\\.");
		if (aParts.length != b.length) return false;
		for (int i = 0; i < b.length; i++) {
			if (!equals(aParts[i], b[i])) return false;
		}
		return true;
	}
	
	@Override public void handle(AnnotationValues<Builder> annotation, Annotation ast, EclipseNode annotationNode) {
		long p = (long) ast.sourceStart << 32 | ast.sourceEnd;
		
		Builder builderInstance = annotation.getInstance();
		
		// These exist just to support the 'old' lombok.experimental.Builder, which had these properties. lombok.Builder no longer has them.
		boolean fluent = toBoolean(annotation.getActualExpression("fluent"), true);
		boolean chain = toBoolean(annotation.getActualExpression("chain"), true);
		
		String builderMethodName = builderInstance.builderMethodName();
		String buildMethodName = builderInstance.buildMethodName();
		String builderClassName = builderInstance.builderClassName();
		String toBuilderMethodName = "toBuilder";
		boolean toBuilder = builderInstance.toBuilder();
		List<char[]> typeArgsForToBuilder = null;
		
		if (builderMethodName == null) builderMethodName = "builder";
		if (buildMethodName == null) builderMethodName = "build";
		if (builderClassName == null) builderClassName = "";
		
		if (!checkName("builderMethodName", builderMethodName, annotationNode)) return;
		if (!checkName("buildMethodName", buildMethodName, annotationNode)) return;
		if (!builderClassName.isEmpty()) {
			if (!checkName("builderClassName", builderClassName, annotationNode)) return;
		}
		
		EclipseNode parent = annotationNode.up();
		
		List<BuilderFieldData> builderFields = new ArrayList<BuilderFieldData>();
		TypeReference returnType;
		TypeParameter[] typeParams;
		TypeReference[] thrownExceptions;
		char[] nameOfStaticBuilderMethod;
		EclipseNode tdParent;
		
		EclipseNode fillParametersFrom = parent.get() instanceof AbstractMethodDeclaration ? parent : null;
		boolean addCleaning = false;
		boolean isStatic = true;
		
		if (parent.get() instanceof TypeDeclaration) {
			tdParent = parent;
			TypeDeclaration td = (TypeDeclaration) tdParent.get();
			
			List<EclipseNode> allFields = new ArrayList<EclipseNode>();
			@SuppressWarnings("deprecation")
			boolean valuePresent = (hasAnnotation(lombok.Value.class, parent) || hasAnnotation(lombok.experimental.Value.class, parent));
			for (EclipseNode fieldNode : HandleConstructor.findAllFields(tdParent)) {
				FieldDeclaration fd = (FieldDeclaration) fieldNode.get();
				// final fields with an initializer cannot be written to, so they can't be 'builderized'. Unfortunately presence of @Value makes
				// non-final fields final, but @Value's handler hasn't done this yet, so we have to do this math ourselves.
				// Value will only skip making a field final if it has an explicit @NonFinal annotation, so we check for that.
				if (fd.initialization != null && valuePresent && !hasAnnotation(NonFinal.class, fieldNode)) continue;
				BuilderFieldData bfd = new BuilderFieldData();
				bfd.rawName = fieldNode.getName().toCharArray();
				bfd.name = removePrefixFromField(fieldNode);
				bfd.type = fd.type;
				bfd.singularData = getSingularData(fieldNode, ast);
				addObtainVia(bfd, fieldNode);
				builderFields.add(bfd);
				allFields.add(fieldNode);
			}
			
			new HandleConstructor().generateConstructor(tdParent, AccessLevel.PACKAGE, allFields, false, null, SkipIfConstructorExists.I_AM_BUILDER, null,
				Collections.<Annotation>emptyList(), annotationNode);
			
			returnType = namePlusTypeParamsToTypeReference(td.name, td.typeParameters, p);
			typeParams = td.typeParameters;
			thrownExceptions = null;
			nameOfStaticBuilderMethod = null;
			if (builderClassName.isEmpty()) builderClassName = new String(td.name) + "Builder";
		} else if (parent.get() instanceof ConstructorDeclaration) {
			ConstructorDeclaration cd = (ConstructorDeclaration) parent.get();
			if (cd.typeParameters != null && cd.typeParameters.length > 0) {
				annotationNode.addError("@Builder is not supported on constructors with constructor type parameters.");
				return;
			}
			
			tdParent = parent.up();
			TypeDeclaration td = (TypeDeclaration) tdParent.get();
			returnType = namePlusTypeParamsToTypeReference(td.name, td.typeParameters, p);
			typeParams = td.typeParameters;
			thrownExceptions = cd.thrownExceptions;
			nameOfStaticBuilderMethod = null;
			if (builderClassName.isEmpty()) builderClassName = new String(cd.selector) + "Builder";
		} else if (parent.get() instanceof MethodDeclaration) {
			MethodDeclaration md = (MethodDeclaration) parent.get();
			tdParent = parent.up();
<<<<<<< HEAD
			if (!md.isStatic()) {
				annotationNode.addError("@Builder is only supported on types, constructors, and static methods.");
				return;
			}
			
			if (toBuilder) {
				final String TO_BUILDER_NOT_SUPPORTED = "@Builder(toBuilder=true) is only supported if you return your own type.";
				char[] token;
				char[][] pkg = null;
				if (md.returnType.dimensions() > 0) {
					annotationNode.addError(TO_BUILDER_NOT_SUPPORTED);
					return;
				}
				
				if (md.returnType instanceof SingleTypeReference) {
					token = ((SingleTypeReference) md.returnType).token;
				} else if (md.returnType instanceof QualifiedTypeReference) {
					pkg = ((QualifiedTypeReference) md.returnType).tokens;
					token = pkg[pkg.length];
					char[][] pkg_ = new char[pkg.length - 1][];
					System.arraycopy(pkg, 0, pkg_, 0, pkg_.length);
					pkg = pkg_;
				} else {
					annotationNode.addError(TO_BUILDER_NOT_SUPPORTED);
					return;
				}
				
				if (pkg != null && !equals(parent.getPackageDeclaration(), pkg)) {
					annotationNode.addError(TO_BUILDER_NOT_SUPPORTED);
					return;
				}
				
				if (tdParent == null || !equals(tdParent.getName(), token)) {
					annotationNode.addError(TO_BUILDER_NOT_SUPPORTED);
					return;
				}
				
				TypeParameter[] tpOnType = ((TypeDeclaration) tdParent.get()).typeParameters;
				TypeParameter[] tpOnMethod = md.typeParameters;
				TypeReference[][] tpOnRet_ = null;
				if (md.returnType instanceof ParameterizedSingleTypeReference) {
					tpOnRet_ = new TypeReference[1][];
					tpOnRet_[0] = ((ParameterizedSingleTypeReference) md.returnType).typeArguments;
				} else if (md.returnType instanceof ParameterizedQualifiedTypeReference) {
					tpOnRet_ = ((ParameterizedQualifiedTypeReference) md.returnType).typeArguments;
				}
				
				if (tpOnRet_ != null) for (int i = 0; i < tpOnRet_.length - 1; i++) {
					if (tpOnRet_[i] != null && tpOnRet_[i].length > 0) {
						annotationNode.addError("@Builder(toBuilder=true) is not supported if returning a type with generics applied to an intermediate.");
						return;
					}
				}
				TypeReference[] tpOnRet = tpOnRet_ == null ? null : tpOnRet_[tpOnRet_.length - 1];
				typeArgsForToBuilder = new ArrayList<char[]>();
				
				// Every typearg on this method needs to be found in the return type, but the reverse is not true.
				// We also need to 'map' them.
				
				
				if (tpOnMethod != null) for (TypeParameter onMethod : tpOnMethod) {
					int pos = -1;
					if (tpOnRet != null) for (int i = 0; i < tpOnRet.length; i++) {
						if (tpOnRet[i].getClass() != SingleTypeReference.class) continue;
						if (!Arrays.equals(((SingleTypeReference) tpOnRet[i]).token, onMethod.name)) continue;
						pos = i;
					}
					if (pos == -1 || tpOnType == null || tpOnType.length <= pos) {
						annotationNode.addError("@Builder(toBuilder=true) requires that each type parameter on the static method is part of the typeargs of the return value. Type parameter " + new String(onMethod.name) + " is not part of the return type.");
						return;
					}
					
					typeArgsForToBuilder.add(tpOnType[pos].name);
				}
			}
			
=======
			isStatic = md.isStatic();
>>>>>>> 14af3bec
			returnType = copyType(md.returnType, ast);
			typeParams = md.typeParameters;
			thrownExceptions = md.thrownExceptions;
			nameOfStaticBuilderMethod = md.selector;
			if (builderClassName.isEmpty()) {
				char[] token;
				if (md.returnType instanceof QualifiedTypeReference) {
					char[][] tokens = ((QualifiedTypeReference) md.returnType).tokens;
					token = tokens[tokens.length - 1];
				} else if (md.returnType instanceof SingleTypeReference) {
					token = ((SingleTypeReference) md.returnType).token;
					if (!(md.returnType instanceof ParameterizedSingleTypeReference) && typeParams != null) {
						for (TypeParameter tp : typeParams) {
							if (Arrays.equals(tp.name, token)) {
								annotationNode.addError("@Builder requires specifying 'builderClassName' if used on methods with a type parameter as return type.");
								return;
							}
						}
					}
				} else {
					annotationNode.addError("Unexpected kind of return type on annotated method. Specify 'builderClassName' to solve this problem.");
					return;
				}
				
				if (Character.isLowerCase(token[0])) {
					char[] newToken = new char[token.length];
					System.arraycopy(token, 1, newToken, 1, token.length - 1);
					newToken[0] = Character.toTitleCase(token[0]);
					token = newToken;
				}
				
				builderClassName = new String(token) + "Builder";
			}
		} else {
			annotationNode.addError("@Builder is only supported on types, constructors, and methods.");
			return;
		}
		
		if (fillParametersFrom != null) {
			for (EclipseNode param : fillParametersFrom.down()) {
				if (param.getKind() != Kind.ARGUMENT) continue;
				BuilderFieldData bfd = new BuilderFieldData();
				Argument arg = (Argument) param.get();
				bfd.rawName = arg.name;
				bfd.name = arg.name;
				bfd.type = arg.type;
				bfd.singularData = getSingularData(param, ast);
				addObtainVia(bfd, param);
				builderFields.add(bfd);
			}
		}
		
		EclipseNode builderType = findInnerClass(tdParent, builderClassName);
		if (builderType == null) {
			builderType = makeBuilderClass(isStatic, tdParent, builderClassName, typeParams, ast);
		} else {
			TypeDeclaration builderTypeDeclaration = (TypeDeclaration) builderType.get();
			if (isStatic && (builderTypeDeclaration.modifiers & ClassFileConstants.AccStatic) == 0) {
				annotationNode.addError("Existing Builder must be a static inner class.");
				return;
			} else if (!isStatic && (builderTypeDeclaration.modifiers & ClassFileConstants.AccStatic) != 0) {
				annotationNode.addError("Existing Builder must be a non-static inner class.");
				return;
			}
			sanityCheckForMethodGeneratingAnnotationsOnBuilderClass(builderType, annotationNode);
			/* generate errors for @Singular BFDs that have one already defined node. */ {
				for (BuilderFieldData bfd : builderFields) {
					SingularData sd = bfd.singularData;
					if (sd == null) continue;
					EclipseSingularizer singularizer = sd.getSingularizer();
					if (singularizer == null) continue;
					if (singularizer.checkForAlreadyExistingNodesAndGenerateError(builderType, sd)) {
						bfd.singularData = null;
					}
				}
			}
		}
		
		for (BuilderFieldData bfd : builderFields) {
			if (bfd.singularData != null && bfd.singularData.getSingularizer() != null) {
				if (bfd.singularData.getSingularizer().requiresCleaning()) {
					addCleaning = true;
					break;
				}
			}
			if (bfd.obtainVia != null) {
				if (bfd.obtainVia.field().isEmpty() == bfd.obtainVia.method().isEmpty()) {
					bfd.obtainViaNode.addError("The syntax is either @ObtainVia(field = \"fieldName\") or @ObtainVia(method = \"methodName\").");
					return;
				}
				if (bfd.obtainVia.method().isEmpty() && bfd.obtainVia.isStatic()) {
					bfd.obtainViaNode.addError("@ObtainVia(isStatic = true) is not valid unless 'method' has been set.");
					return;
				}
			}
		}
		
		generateBuilderFields(builderType, builderFields, ast);
		if (addCleaning) {
			FieldDeclaration cleanDecl = new FieldDeclaration(CLEAN_FIELD_NAME, 0, -1);
			cleanDecl.declarationSourceEnd = -1;
			cleanDecl.modifiers = ClassFileConstants.AccPrivate;
			cleanDecl.type = TypeReference.baseTypeReference(TypeIds.T_boolean, 0);
			injectFieldAndMarkGenerated(builderType, cleanDecl);
		}
		
		if (constructorExists(builderType) == MemberExistsResult.NOT_EXISTS) {
			ConstructorDeclaration cd = HandleConstructor.createConstructor(
				AccessLevel.PACKAGE, builderType, Collections.<EclipseNode>emptyList(), false, null,
				annotationNode, Collections.<Annotation>emptyList());
			if (cd != null) injectMethod(builderType, cd);
		}
		
		for (BuilderFieldData bfd : builderFields) {
			makeSetterMethodsForBuilder(builderType, bfd, annotationNode, fluent, chain);
		}
		
		if (methodExists(buildMethodName, builderType, -1) == MemberExistsResult.NOT_EXISTS) {
			MethodDeclaration md = generateBuildMethod(isStatic, buildMethodName, nameOfStaticBuilderMethod, returnType, builderFields, builderType, thrownExceptions, addCleaning, ast);
			if (md != null) injectMethod(builderType, md);
		}
		
		if (methodExists("toString", builderType, 0) == MemberExistsResult.NOT_EXISTS) {
			List<EclipseNode> fieldNodes = new ArrayList<EclipseNode>();
			for (BuilderFieldData bfd : builderFields) {
				fieldNodes.addAll(bfd.createdFields);
			}
			MethodDeclaration md = HandleToString.createToString(builderType, fieldNodes, true, false, ast, FieldAccess.ALWAYS_FIELD);
			if (md != null) injectMethod(builderType, md);
		}
		
		if (addCleaning) {
			MethodDeclaration cleanMethod = generateCleanMethod(builderFields, builderType, ast);
			if (cleanMethod != null) injectMethod(builderType, cleanMethod);
		}
		
		if (methodExists(builderMethodName, tdParent, -1) == MemberExistsResult.NOT_EXISTS) {
			MethodDeclaration md = generateBuilderMethod(isStatic, builderMethodName, builderClassName, tdParent, typeParams, ast);
			if (md != null) injectMethod(tdParent, md);
		}
		
		if (toBuilder) switch (methodExists(toBuilderMethodName, tdParent, 0)) {
		case EXISTS_BY_USER:
			annotationNode.addWarning("Not generating toBuilder() as it already exists.");
			break;
		case NOT_EXISTS:
			TypeParameter[] tps = typeParams;
			if (typeArgsForToBuilder != null) {
				tps = new TypeParameter[typeArgsForToBuilder.size()];
				for (int i = 0; i < tps.length; i++) {
					tps[i] = new TypeParameter();
					tps[i].name = typeArgsForToBuilder.get(i);
				}
			}
			MethodDeclaration md = generateToBuilderMethod(toBuilderMethodName, builderClassName, tdParent, tps, builderFields, fluent, ast);
			
			if (md != null) injectMethod(tdParent, md);
		}
	}
	
	private MethodDeclaration generateToBuilderMethod(String methodName, String builderClassName, EclipseNode type, TypeParameter[] typeParams, List<BuilderFieldData> builderFields, boolean fluent, ASTNode source) {
		// return new ThingieBuilder<A, B>().setA(this.a).setB(this.b);
		
		int pS = source.sourceStart, pE = source.sourceEnd;
		long p = (long) pS << 32 | pE;
		
		MethodDeclaration out = new MethodDeclaration(
				((CompilationUnitDeclaration) type.top().get()).compilationResult);
		out.selector = methodName.toCharArray();
		out.modifiers = ClassFileConstants.AccPublic;
		out.bits |= ECLIPSE_DO_NOT_TOUCH_FLAG;
		out.returnType = namePlusTypeParamsToTypeReference(builderClassName.toCharArray(), typeParams, p);
		AllocationExpression invoke = new AllocationExpression();
		invoke.type = namePlusTypeParamsToTypeReference(builderClassName.toCharArray(), typeParams, p);
		
		Expression receiver = invoke;
		for (BuilderFieldData bfd : builderFields) {
			char[] setterName = fluent ? bfd.name : HandlerUtil.buildAccessorName("set", new String(bfd.name)).toCharArray();
			MessageSend ms = new MessageSend();
			if (bfd.obtainVia == null || !bfd.obtainVia.field().isEmpty()) {
				char[] fieldName = bfd.obtainVia == null ? bfd.rawName : bfd.obtainVia.field().toCharArray();
				FieldReference fr = new FieldReference(fieldName, 0);
				fr.receiver = new ThisReference(0, 0);
				ms.arguments = new Expression[] {fr};
			} else {
				String obtainName = bfd.obtainVia.method();
				boolean obtainIsStatic = bfd.obtainVia.isStatic();
				MessageSend obtainExpr = new MessageSend();
				obtainExpr.receiver = obtainIsStatic ? new SingleNameReference(type.getName().toCharArray(), 0) : new ThisReference(0, 0);
				obtainExpr.selector = obtainName.toCharArray();
				if (obtainIsStatic) obtainExpr.arguments = new Expression[] {new ThisReference(0, 0)};
				ms.arguments = new Expression[] {obtainExpr};
			}
			ms.receiver = receiver;
			ms.selector = setterName;
			receiver = ms;
		}
		
		out.statements = new Statement[] {new ReturnStatement(receiver, pS, pE)};
		
		out.traverse(new SetGeneratedByVisitor(source), ((TypeDeclaration) type.get()).scope);
		return out;

	}
	
	private MethodDeclaration generateCleanMethod(List<BuilderFieldData> builderFields, EclipseNode builderType, ASTNode source) {
		List<Statement> statements = new ArrayList<Statement>();
		
		for (BuilderFieldData bfd : builderFields) {
			if (bfd.singularData != null && bfd.singularData.getSingularizer() != null) {
				bfd.singularData.getSingularizer().appendCleaningCode(bfd.singularData, builderType, statements);
			}
		}
		
		FieldReference thisUnclean = new FieldReference(CLEAN_FIELD_NAME, 0);
		thisUnclean.receiver = new ThisReference(0, 0);
		statements.add(new Assignment(thisUnclean, new FalseLiteral(0, 0), 0));
		MethodDeclaration decl = new MethodDeclaration(((CompilationUnitDeclaration) builderType.top().get()).compilationResult);
		decl.selector = CLEAN_METHOD_NAME;
		decl.modifiers = ClassFileConstants.AccPrivate;
		decl.bits |= ECLIPSE_DO_NOT_TOUCH_FLAG;
		decl.returnType = TypeReference.baseTypeReference(TypeIds.T_void, 0);
		decl.statements = statements.toArray(new Statement[0]);
		decl.traverse(new SetGeneratedByVisitor(source), (ClassScope) null);
		return decl;
	}
	
<<<<<<< HEAD
	public MethodDeclaration generateBuildMethod(String name, char[] staticName, TypeReference returnType, List<BuilderFieldData> builderFields, EclipseNode type, TypeReference[] thrownExceptions, boolean addCleaning, ASTNode source) {
		MethodDeclaration out = new MethodDeclaration(((CompilationUnitDeclaration) type.top().get()).compilationResult);
=======
	public MethodDeclaration generateBuildMethod(boolean isStatic, String name, char[] staticName, TypeReference returnType, List<BuilderFieldData> builderFields, EclipseNode type, TypeReference[] thrownExceptions, boolean addCleaning, ASTNode source) {
		MethodDeclaration out = new MethodDeclaration(
				((CompilationUnitDeclaration) type.top().get()).compilationResult);
>>>>>>> 14af3bec
		out.bits |= ECLIPSE_DO_NOT_TOUCH_FLAG;
		List<Statement> statements = new ArrayList<Statement>();
		
		if (addCleaning) {
			FieldReference thisUnclean = new FieldReference(CLEAN_FIELD_NAME, 0);
			thisUnclean.receiver = new ThisReference(0, 0);
			Expression notClean = new UnaryExpression(thisUnclean, OperatorIds.NOT);
			MessageSend invokeClean = new MessageSend();
			invokeClean.selector = CLEAN_METHOD_NAME;
			statements.add(new IfStatement(notClean, invokeClean, 0, 0));
		}
		
		for (BuilderFieldData bfd : builderFields) {
			if (bfd.singularData != null && bfd.singularData.getSingularizer() != null) {
				bfd.singularData.getSingularizer().appendBuildCode(bfd.singularData, type, statements, bfd.name);
			}
		}
		
		List<Expression> args = new ArrayList<Expression>();
		for (BuilderFieldData bfd : builderFields) {
			args.add(new SingleNameReference(bfd.name, 0L));
		}
		
		if (addCleaning) {
			FieldReference thisUnclean = new FieldReference(CLEAN_FIELD_NAME, 0);
			thisUnclean.receiver = new ThisReference(0, 0);
			statements.add(new Assignment(thisUnclean, new TrueLiteral(0, 0), 0));
		}
		
		out.modifiers = ClassFileConstants.AccPublic;
		out.selector = name.toCharArray();
		out.thrownExceptions = copyTypes(thrownExceptions);
		out.bits |= ECLIPSE_DO_NOT_TOUCH_FLAG;
		out.returnType = returnType;
		
		if (staticName == null) {
			AllocationExpression allocationStatement = new AllocationExpression();
			allocationStatement.type = copyType(out.returnType);
			allocationStatement.arguments = args.isEmpty() ? null : args.toArray(new Expression[args.size()]);
			statements.add(new ReturnStatement(allocationStatement, 0, 0));
		} else {
			MessageSend invoke = new MessageSend();
			invoke.selector = staticName;
			if (isStatic)
				invoke.receiver = new SingleNameReference(type.up().getName().toCharArray(), 0);
			else
				invoke.receiver = new QualifiedThisReference(new SingleTypeReference(type.up().getName().toCharArray(), 0) , 0, 0);
			TypeParameter[] tps = ((TypeDeclaration) type.get()).typeParameters;
			if (tps != null) {
				TypeReference[] trs = new TypeReference[tps.length];
				for (int i = 0; i < trs.length; i++) {
					trs[i] = new SingleTypeReference(tps[i].name, 0);
				}
				invoke.typeArguments = trs;
			}
			invoke.arguments = args.isEmpty() ? null : args.toArray(new Expression[args.size()]);
			if (returnType instanceof SingleTypeReference && Arrays.equals(TypeConstants.VOID, ((SingleTypeReference) returnType).token)) {
				statements.add(invoke);
			} else {
				statements.add(new ReturnStatement(invoke, 0, 0));
			}
		}
		out.statements = statements.isEmpty() ? null : statements.toArray(new Statement[statements.size()]);
		out.traverse(new SetGeneratedByVisitor(source), (ClassScope) null);
		return out;
	}
	
	public MethodDeclaration generateBuilderMethod(boolean isStatic, String builderMethodName, String builderClassName, EclipseNode type, TypeParameter[] typeParams, ASTNode source) {
		int pS = source.sourceStart, pE = source.sourceEnd;
		long p = (long) pS << 32 | pE;
		
		MethodDeclaration out = new MethodDeclaration(((CompilationUnitDeclaration) type.top().get()).compilationResult);
		out.selector = builderMethodName.toCharArray();
		out.modifiers = ClassFileConstants.AccPublic;
		if (isStatic) out.modifiers |= ClassFileConstants.AccStatic;
		out.bits |= ECLIPSE_DO_NOT_TOUCH_FLAG;
		out.returnType = namePlusTypeParamsToTypeReference(builderClassName.toCharArray(), typeParams, p);
		out.typeParameters = copyTypeParams(typeParams, source);
		AllocationExpression invoke = new AllocationExpression();
		invoke.type = namePlusTypeParamsToTypeReference(builderClassName.toCharArray(), typeParams, p);
		out.statements = new Statement[] {new ReturnStatement(invoke, pS, pE)};
		
		out.traverse(new SetGeneratedByVisitor(source), ((TypeDeclaration) type.get()).scope);
		return out;
	}
	
	public void generateBuilderFields(EclipseNode builderType, List<BuilderFieldData> builderFields, ASTNode source) {
		List<EclipseNode> existing = new ArrayList<EclipseNode>();
		for (EclipseNode child : builderType.down()) {
			if (child.getKind() == Kind.FIELD) existing.add(child);
		}
		
		top:
		for (BuilderFieldData bfd : builderFields) {
			if (bfd.singularData != null && bfd.singularData.getSingularizer() != null) {
				bfd.createdFields.addAll(bfd.singularData.getSingularizer().generateFields(bfd.singularData, builderType));
			} else {
				for (EclipseNode exists : existing) {
					char[] n = ((FieldDeclaration) exists.get()).name;
					if (Arrays.equals(n, bfd.name)) {
						bfd.createdFields.add(exists);
						continue top;
					}
				}
				
				FieldDeclaration fd = new FieldDeclaration(bfd.name, 0, 0);
				fd.bits |= Eclipse.ECLIPSE_DO_NOT_TOUCH_FLAG;
				fd.modifiers = ClassFileConstants.AccPrivate;
				fd.type = copyType(bfd.type);
				fd.traverse(new SetGeneratedByVisitor(source), (MethodScope) null);
				bfd.createdFields.add(injectFieldAndMarkGenerated(builderType, fd));
			}
		}
	}
	
	private static final AbstractMethodDeclaration[] EMPTY = {};
	
	public void makeSetterMethodsForBuilder(EclipseNode builderType, BuilderFieldData bfd, EclipseNode sourceNode, boolean fluent, boolean chain) {
		if (bfd.singularData == null || bfd.singularData.getSingularizer() == null) {
			makeSimpleSetterMethodForBuilder(builderType, bfd.createdFields.get(0), sourceNode, fluent, chain);
		} else {
			bfd.singularData.getSingularizer().generateMethods(bfd.singularData, builderType, fluent, chain);
		}
	}
	
	private void makeSimpleSetterMethodForBuilder(EclipseNode builderType, EclipseNode fieldNode, EclipseNode sourceNode, boolean fluent, boolean chain) {
		TypeDeclaration td = (TypeDeclaration) builderType.get();
		AbstractMethodDeclaration[] existing = td.methods;
		if (existing == null) existing = EMPTY;
		int len = existing.length;
		FieldDeclaration fd = (FieldDeclaration) fieldNode.get();
		char[] name = fd.name;
		
		for (int i = 0; i < len; i++) {
			if (!(existing[i] instanceof MethodDeclaration)) continue;
			char[] existingName = existing[i].selector;
			if (Arrays.equals(name, existingName)) return;
		}
		
		String setterName = fluent ? fieldNode.getName() : HandlerUtil.buildAccessorName("set", fieldNode.getName());
		
		MethodDeclaration setter = HandleSetter.createSetter(td, fieldNode, setterName, chain, ClassFileConstants.AccPublic,
			sourceNode, Collections.<Annotation>emptyList(), Collections.<Annotation>emptyList());
		injectMethod(builderType, setter);
	}
	
	public EclipseNode findInnerClass(EclipseNode parent, String name) {
		char[] c = name.toCharArray();
		for (EclipseNode child : parent.down()) {
			if (child.getKind() != Kind.TYPE) continue;
			TypeDeclaration td = (TypeDeclaration) child.get();
			if (Arrays.equals(td.name, c)) return child;
		}
		return null;
	}
	
	public EclipseNode makeBuilderClass(boolean isStatic, EclipseNode tdParent, String builderClassName, TypeParameter[] typeParams, ASTNode source) {
		TypeDeclaration parent = (TypeDeclaration) tdParent.get();
		TypeDeclaration builder = new TypeDeclaration(parent.compilationResult);
		builder.bits |= Eclipse.ECLIPSE_DO_NOT_TOUCH_FLAG;
		builder.modifiers |= ClassFileConstants.AccPublic;
		if (isStatic) builder.modifiers |= ClassFileConstants.AccStatic;
		builder.typeParameters = copyTypeParams(typeParams, source);
		builder.name = builderClassName.toCharArray();
		builder.traverse(new SetGeneratedByVisitor(source), (ClassScope) null);
		return injectType(tdParent, builder);
	}
	
	private void addObtainVia(BuilderFieldData bfd, EclipseNode node) {
		for (EclipseNode child : node.down()) {
			if (!annotationTypeMatches(ObtainVia.class, child)) continue;
			AnnotationValues<ObtainVia> ann = createAnnotation(ObtainVia.class, child);
			bfd.obtainVia = ann.getInstance();
			bfd.obtainViaNode = child;
			return;
		}
	}
	
	/**
	 * Returns the explicitly requested singular annotation on this node (field
	 * or parameter), or null if there's no {@code @Singular} annotation on it.
	 * 
	 * @param node The node (field or method param) to inspect for its name and potential {@code @Singular} annotation.
	 */
	private SingularData getSingularData(EclipseNode node, ASTNode source) {
		for (EclipseNode child : node.down()) {
			if (!annotationTypeMatches(Singular.class, child)) continue;
			char[] pluralName = node.getKind() == Kind.FIELD ? removePrefixFromField(node) : ((AbstractVariableDeclaration) node.get()).name;
			AnnotationValues<Singular> ann = createAnnotation(Singular.class, child);
			String explicitSingular = ann.getInstance().value();
			if (explicitSingular.isEmpty()) {
				if (Boolean.FALSE.equals(node.getAst().readConfiguration(ConfigurationKeys.SINGULAR_AUTO))) {
					node.addError("The singular must be specified explicitly (e.g. @Singular(\"task\")) because auto singularization is disabled.");
					explicitSingular = new String(pluralName);
				} else {
					explicitSingular = autoSingularize(node.getName());
					if (explicitSingular == null) {
						node.addError("Can't singularize this name; please specify the singular explicitly (i.e. @Singular(\"sheep\"))");
						explicitSingular = new String(pluralName);
					}
				}
			}
			char[] singularName = explicitSingular.toCharArray();
			
			TypeReference type = ((AbstractVariableDeclaration) node.get()).type;
			TypeReference[] typeArgs = null;
			String typeName;
			if (type instanceof ParameterizedSingleTypeReference) {
				typeArgs = ((ParameterizedSingleTypeReference) type).typeArguments;
				typeName = new String(((ParameterizedSingleTypeReference) type).token);
			} else if (type instanceof ParameterizedQualifiedTypeReference) {
				TypeReference[][] tr = ((ParameterizedQualifiedTypeReference) type).typeArguments;
				if (tr != null) typeArgs = tr[tr.length - 1];
				char[][] tokens = ((ParameterizedQualifiedTypeReference) type).tokens;
				StringBuilder sb = new StringBuilder();
				for (int i = 0; i < tokens.length; i++) {
					if (i > 0) sb.append(".");
					sb.append(tokens[i]);
				}
				typeName = sb.toString();
			} else {
				typeName = type.toString();
			}
			
			String targetFqn = EclipseSingularsRecipes.get().toQualified(typeName);
			EclipseSingularizer singularizer = EclipseSingularsRecipes.get().getSingularizer(targetFqn);
			if (singularizer == null) {
				node.addError("Lombok does not know how to create the singular-form builder methods for type '" + typeName + "'; they won't be generated.");
				return null;
			}
			
			return new SingularData(child, singularName, pluralName, typeArgs == null ? Collections.<TypeReference>emptyList() : Arrays.asList(typeArgs), targetFqn, singularizer, source);
		}
		
		return null;
	}
}<|MERGE_RESOLUTION|>--- conflicted
+++ resolved
@@ -214,12 +214,8 @@
 		} else if (parent.get() instanceof MethodDeclaration) {
 			MethodDeclaration md = (MethodDeclaration) parent.get();
 			tdParent = parent.up();
-<<<<<<< HEAD
-			if (!md.isStatic()) {
-				annotationNode.addError("@Builder is only supported on types, constructors, and static methods.");
-				return;
-			}
-			
+			isStatic = md.isStatic();
+
 			if (toBuilder) {
 				final String TO_BUILDER_NOT_SUPPORTED = "@Builder(toBuilder=true) is only supported if you return your own type.";
 				char[] token;
@@ -291,9 +287,6 @@
 				}
 			}
 			
-=======
-			isStatic = md.isStatic();
->>>>>>> 14af3bec
 			returnType = copyType(md.returnType, ast);
 			typeParams = md.typeParameters;
 			thrownExceptions = md.thrownExceptions;
@@ -521,14 +514,8 @@
 		return decl;
 	}
 	
-<<<<<<< HEAD
-	public MethodDeclaration generateBuildMethod(String name, char[] staticName, TypeReference returnType, List<BuilderFieldData> builderFields, EclipseNode type, TypeReference[] thrownExceptions, boolean addCleaning, ASTNode source) {
+	public MethodDeclaration generateBuildMethod(boolean isStatic, String name, char[] staticName, TypeReference returnType, List<BuilderFieldData> builderFields, EclipseNode type, TypeReference[] thrownExceptions, boolean addCleaning, ASTNode source) {
 		MethodDeclaration out = new MethodDeclaration(((CompilationUnitDeclaration) type.top().get()).compilationResult);
-=======
-	public MethodDeclaration generateBuildMethod(boolean isStatic, String name, char[] staticName, TypeReference returnType, List<BuilderFieldData> builderFields, EclipseNode type, TypeReference[] thrownExceptions, boolean addCleaning, ASTNode source) {
-		MethodDeclaration out = new MethodDeclaration(
-				((CompilationUnitDeclaration) type.top().get()).compilationResult);
->>>>>>> 14af3bec
 		out.bits |= ECLIPSE_DO_NOT_TOUCH_FLAG;
 		List<Statement> statements = new ArrayList<Statement>();
 		
