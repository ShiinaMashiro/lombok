/*
 * Copyright (C) 2013-2018 The Project Lombok Authors.
 *
 * Permission is hereby granted, free of charge, to any person obtaining a copy
 * of this software and associated documentation files (the "Software"), to deal
 * in the Software without restriction, including without limitation the rights
 * to use, copy, modify, merge, publish, distribute, sublicense, and/or sell
 * copies of the Software, and to permit persons to whom the Software is
 * furnished to do so, subject to the following conditions:
 *
 * The above copyright notice and this permission notice shall be included in
 * all copies or substantial portions of the Software.
 *
 * THE SOFTWARE IS PROVIDED "AS IS", WITHOUT WARRANTY OF ANY KIND, EXPRESS OR
 * IMPLIED, INCLUDING BUT NOT LIMITED TO THE WARRANTIES OF MERCHANTABILITY,
 * FITNESS FOR A PARTICULAR PURPOSE AND NONINFRINGEMENT. IN NO EVENT SHALL THE
 * AUTHORS OR COPYRIGHT HOLDERS BE LIABLE FOR ANY CLAIM, DAMAGES OR OTHER
 * LIABILITY, WHETHER IN AN ACTION OF CONTRACT, TORT OR OTHERWISE, ARISING FROM,
 * OUT OF OR IN CONNECTION WITH THE SOFTWARE OR THE USE OR OTHER DEALINGS IN
 * THE SOFTWARE.
 */
package lombok.eclipse.handlers;

import static lombok.core.handlers.HandlerUtil.*;
import static lombok.eclipse.Eclipse.*;
import static lombok.eclipse.handlers.EclipseHandlerUtil.*;

import java.lang.reflect.Modifier;
import java.util.ArrayList;
import java.util.Arrays;
import java.util.Collections;
import java.util.List;

import org.eclipse.jdt.internal.compiler.ast.ASTNode;
import org.eclipse.jdt.internal.compiler.ast.AbstractMethodDeclaration;
import org.eclipse.jdt.internal.compiler.ast.AbstractVariableDeclaration;
import org.eclipse.jdt.internal.compiler.ast.AllocationExpression;
import org.eclipse.jdt.internal.compiler.ast.Annotation;
import org.eclipse.jdt.internal.compiler.ast.Argument;
import org.eclipse.jdt.internal.compiler.ast.Assignment;
import org.eclipse.jdt.internal.compiler.ast.CompilationUnitDeclaration;
import org.eclipse.jdt.internal.compiler.ast.ConditionalExpression;
import org.eclipse.jdt.internal.compiler.ast.ConstructorDeclaration;
import org.eclipse.jdt.internal.compiler.ast.EqualExpression;
import org.eclipse.jdt.internal.compiler.ast.ExplicitConstructorCall;
import org.eclipse.jdt.internal.compiler.ast.Expression;
import org.eclipse.jdt.internal.compiler.ast.FalseLiteral;
import org.eclipse.jdt.internal.compiler.ast.FieldDeclaration;
import org.eclipse.jdt.internal.compiler.ast.FieldReference;
import org.eclipse.jdt.internal.compiler.ast.IfStatement;
import org.eclipse.jdt.internal.compiler.ast.MessageSend;
import org.eclipse.jdt.internal.compiler.ast.MethodDeclaration;
import org.eclipse.jdt.internal.compiler.ast.NullLiteral;
import org.eclipse.jdt.internal.compiler.ast.OperatorIds;
import org.eclipse.jdt.internal.compiler.ast.ParameterizedQualifiedTypeReference;
import org.eclipse.jdt.internal.compiler.ast.ParameterizedSingleTypeReference;
import org.eclipse.jdt.internal.compiler.ast.QualifiedNameReference;
import org.eclipse.jdt.internal.compiler.ast.QualifiedTypeReference;
import org.eclipse.jdt.internal.compiler.ast.ReturnStatement;
import org.eclipse.jdt.internal.compiler.ast.SingleNameReference;
import org.eclipse.jdt.internal.compiler.ast.SingleTypeReference;
import org.eclipse.jdt.internal.compiler.ast.Statement;
import org.eclipse.jdt.internal.compiler.ast.SuperReference;
import org.eclipse.jdt.internal.compiler.ast.ThisReference;
import org.eclipse.jdt.internal.compiler.ast.TypeDeclaration;
import org.eclipse.jdt.internal.compiler.ast.TypeParameter;
import org.eclipse.jdt.internal.compiler.ast.TypeReference;
import org.eclipse.jdt.internal.compiler.ast.Wildcard;
import org.eclipse.jdt.internal.compiler.classfmt.ClassFileConstants;
import org.eclipse.jdt.internal.compiler.lookup.ClassScope;
import org.eclipse.jdt.internal.compiler.lookup.ExtraCompilerModifiers;
import org.eclipse.jdt.internal.compiler.lookup.MethodScope;
import org.eclipse.jdt.internal.compiler.lookup.TypeConstants;
import org.eclipse.jdt.internal.compiler.lookup.TypeIds;
import org.mangosdk.spi.ProviderFor;

import lombok.AccessLevel;
import lombok.Builder;
import lombok.Builder.ObtainVia;
import lombok.ConfigurationKeys;
import lombok.Singular;
import lombok.ToString;
import lombok.core.AST.Kind;
import lombok.core.handlers.InclusionExclusionUtils.Included;
import lombok.core.AnnotationValues;
import lombok.core.HandlerPriority;
import lombok.eclipse.Eclipse;
import lombok.eclipse.EclipseAnnotationHandler;
import lombok.eclipse.EclipseNode;
import lombok.eclipse.handlers.EclipseHandlerUtil.MemberExistsResult;
import lombok.eclipse.handlers.EclipseSingularsRecipes.EclipseSingularizer;
import lombok.eclipse.handlers.EclipseSingularsRecipes.SingularData;
import lombok.eclipse.handlers.EclipseSingularsRecipes.StatementMaker;
import lombok.eclipse.handlers.EclipseSingularsRecipes.TypeReferenceMaker;
import lombok.eclipse.handlers.HandleBuilder.BuilderFieldData;
import lombok.experimental.NonFinal;
import lombok.experimental.SuperBuilder;

@ProviderFor(EclipseAnnotationHandler.class)
@HandlerPriority(-1024) //-2^10; to ensure we've picked up @FieldDefault's changes (-2048) but @Value hasn't removed itself yet (-512), so that we can error on presence of it on the builder classes.
public class HandleSuperBuilder extends EclipseAnnotationHandler<SuperBuilder> {
	private static final char[] CLEAN_FIELD_NAME = "$lombokUnclean".toCharArray();
	private static final char[] CLEAN_METHOD_NAME = "$lombokClean".toCharArray();
	private static final char[] DEFAULT_PREFIX = "$default$".toCharArray();
	private static final char[] SET_PREFIX = "$set".toCharArray();
	private static final char[] SELF_METHOD_NAME = "self".toCharArray();
	private static final String TO_BUILDER_METHOD_NAME_STRING = "toBuilder";
	private static final char[] TO_BUILDER_METHOD_NAME = TO_BUILDER_METHOD_NAME_STRING.toCharArray();
	private static final char[] FILL_VALUES_METHOD_NAME = "$fillValuesFrom".toCharArray();
	private static final char[] FILL_VALUES_STATIC_METHOD_NAME = "$fillValuesFromInstanceIntoBuilder".toCharArray();
	private static final char[] EMPTY_LIST = "emptyList".toCharArray();
	private static final char[] INSTANCE_VARIABLE_NAME = "instance".toCharArray();
	private static final String BUILDER_VARIABLE_NAME_STRING = "b";
	private static final char[] BUILDER_VARIABLE_NAME = BUILDER_VARIABLE_NAME_STRING.toCharArray();
	
	private static final AbstractMethodDeclaration[] EMPTY_METHODS = {};
	
<<<<<<< HEAD
=======
	private static class BuilderFieldData {
		Annotation[] annotations;
		TypeReference type;
		char[] rawName;
		char[] name;
		char[] nameOfDefaultProvider;
		char[] nameOfSetFlag;
		SingularData singularData;
		ObtainVia obtainVia;
		EclipseNode obtainViaNode;
		EclipseNode originalFieldNode;
		
		List<EclipseNode> createdFields = new ArrayList<EclipseNode>();
	}
	
>>>>>>> aee4e76d
	@Override
	public void handle(AnnotationValues<SuperBuilder> annotation, Annotation ast, EclipseNode annotationNode) {
		handleExperimentalFlagUsage(annotationNode, ConfigurationKeys.SUPERBUILDER_FLAG_USAGE, "@SuperBuilder");
		
		long p = (long) ast.sourceStart << 32 | ast.sourceEnd;
		
		SuperBuilder superbuilderAnnotation = annotation.getInstance();
		
		String builderMethodName = superbuilderAnnotation.builderMethodName();
		String buildMethodName = superbuilderAnnotation.buildMethodName();
		
		if (builderMethodName == null) builderMethodName = "builder";
		if (buildMethodName == null) buildMethodName = "build";
		
		if (!checkName("builderMethodName", builderMethodName, annotationNode)) return;
		if (!checkName("buildMethodName", buildMethodName, annotationNode)) return;

		boolean toBuilder = superbuilderAnnotation.toBuilder();

		EclipseNode tdParent = annotationNode.up();
		
		java.util.List<BuilderFieldData> builderFields = new ArrayList<BuilderFieldData>();
		TypeReference returnType;
		TypeParameter[] typeParams;
		
		boolean addCleaning = false;
		
		if (!(tdParent.get() instanceof TypeDeclaration)) {
			annotationNode.addError("@SuperBuilder is only supported on types.");
			return;
		}
		TypeDeclaration td = (TypeDeclaration) tdParent.get();
		
		// Gather all fields of the class that should be set by the builder.
		List<EclipseNode> allFields = new ArrayList<EclipseNode>();
		boolean valuePresent = (hasAnnotation(lombok.Value.class, tdParent) || hasAnnotation("lombok.experimental.Value", tdParent));
		for (EclipseNode fieldNode : HandleConstructor.findAllFields(tdParent, true)) {
			FieldDeclaration fd = (FieldDeclaration) fieldNode.get();
			EclipseNode isDefault = findAnnotation(Builder.Default.class, fieldNode);
			boolean isFinal = ((fd.modifiers & ClassFileConstants.AccFinal) != 0) || (valuePresent && !hasAnnotation(NonFinal.class, fieldNode));
			
			Annotation[] copyableAnnotations = findCopyableAnnotations(fieldNode);
			
			BuilderFieldData bfd = new BuilderFieldData();
			bfd.rawName = fieldNode.getName().toCharArray();
			bfd.name = removePrefixFromField(fieldNode);
			bfd.annotations = copyAnnotations(fd, copyableAnnotations);
			bfd.type = fd.type;
			bfd.singularData = getSingularData(fieldNode, ast);
			bfd.originalFieldNode = fieldNode;
			
			if (bfd.singularData != null && isDefault != null) {
				isDefault.addError("@Builder.Default and @Singular cannot be mixed.");
				isDefault = null;
			}
			
			if (fd.initialization == null && isDefault != null) {
				isDefault.addWarning("@Builder.Default requires an initializing expression (' = something;').");
				isDefault = null;
			}
			
			if (fd.initialization != null && isDefault == null) {
				if (isFinal) {
					continue;
				}
				fieldNode.addWarning("@Builder will ignore the initializing expression entirely. If you want the initializing expression to serve as default, add @Builder.Default. If it is not supposed to be settable during building, make the field final.");
			}
			
			if (isDefault != null) {
				bfd.nameOfDefaultProvider = prefixWith(DEFAULT_PREFIX, bfd.name);
				bfd.nameOfSetFlag = prefixWith(bfd.name, SET_PREFIX);
				
				MethodDeclaration md = HandleBuilder.generateDefaultProvider(bfd.nameOfDefaultProvider, td.typeParameters, fieldNode, ast);
				if (md != null) injectMethod(tdParent, md);
			}
			addObtainVia(bfd, fieldNode);
			builderFields.add(bfd);
			allFields.add(fieldNode);
		}
		
		// Set the names of the builder classes.
		String builderClassName = String.valueOf(td.name) + "Builder";
		String builderImplClassName = builderClassName + "Impl";
		
		typeParams = td.typeParameters != null ? td.typeParameters : new TypeParameter[0];
		returnType = namePlusTypeParamsToTypeReference(td.name, typeParams, p);
		
		// <C, B> are the generics for our builder.
		String classGenericName = "C";
		String builderGenericName = "B";
		// If these generics' names collide with any generics on the annotated class, modify them.
		// For instance, if there are generics <B, B2, C> on the annotated class, use "C2" and "B3" for our builder.
		java.util.List<String> typeParamStrings = new ArrayList<String>();
		for (TypeParameter typeParam : typeParams) typeParamStrings.add(typeParam.toString());
		classGenericName = generateNonclashingNameFor(classGenericName, typeParamStrings);
		builderGenericName = generateNonclashingNameFor(builderGenericName, typeParamStrings);
		
		TypeReference extendsClause = td.superclass;
		TypeReference superclassBuilderClass = null;
		TypeReference[] typeArguments = new TypeReference[] {
				new SingleTypeReference(classGenericName.toCharArray(), 0), 
				new SingleTypeReference(builderGenericName.toCharArray(), 0)
		};
		if (extendsClause instanceof QualifiedTypeReference) {
			QualifiedTypeReference qualifiedTypeReference = (QualifiedTypeReference)extendsClause;
			String superclassClassName = String.valueOf(qualifiedTypeReference.getLastToken());
			String superclassBuilderClassName = superclassClassName + "Builder";
			
			char[][] tokens = Arrays.copyOf(qualifiedTypeReference.tokens, qualifiedTypeReference.tokens.length + 1);
			tokens[tokens.length] = superclassBuilderClassName.toCharArray();
			long[] poss = new long[tokens.length];
			Arrays.fill(poss, p);
			
			TypeReference[] superclassTypeArgs = getTypeParametersFrom(extendsClause);
			
			// Every token may potentially have type args. Here, we only have
			// type args for the last token, the superclass' builder.
			TypeReference[][] typeArgsForTokens = new TypeReference[tokens.length][];
			typeArgsForTokens[typeArgsForTokens.length-1] = mergeTypeReferences(superclassTypeArgs, typeArguments);
			
			superclassBuilderClass = new ParameterizedQualifiedTypeReference(tokens, typeArgsForTokens, 0, poss);
		} else if (extendsClause != null) {
			String superClass = String.valueOf(extendsClause.getTypeName()[0]);
			String superclassBuilderClassName = superClass + "Builder";
			
			char[][] tokens = new char[][] {superClass.toCharArray(), superclassBuilderClassName.toCharArray()};
			long[] poss = new long[tokens.length];
			Arrays.fill(poss, p);
			
			TypeReference[] superclassTypeArgs = getTypeParametersFrom(extendsClause);
			
			// Every token may potentially have type args. Here, we only have
			// type args for the last token, the superclass' builder.
			TypeReference[][] typeArgsForTokens = new TypeReference[tokens.length][];
			typeArgsForTokens[typeArgsForTokens.length-1] = mergeTypeReferences(superclassTypeArgs, typeArguments);
			
			superclassBuilderClass = new ParameterizedQualifiedTypeReference(tokens, typeArgsForTokens, 0, poss);
		}
		// If there is no superclass, superclassBuilderClassExpression is still == null at this point.
		// You can use it to check whether to inherit or not.
		
		generateBuilderBasedConstructor(tdParent, typeParams, builderFields, annotationNode, builderClassName,
			superclassBuilderClass != null);
		
		// Create the abstract builder class.
		EclipseNode builderType = findInnerClass(tdParent, builderClassName);
		if (builderType == null) {
			builderType = generateBuilderAbstractClass(tdParent, builderClassName, superclassBuilderClass,
				typeParams, ast, classGenericName, builderGenericName);
		} else {
			annotationNode.addError("@SuperBuilder does not support customized builders. Use @Builder instead.");
			return;
		}
		
		// Check validity of @ObtainVia fields, and add check if adding cleaning for @Singular is necessary.
		for (BuilderFieldData bfd : builderFields) {
			if (bfd.singularData != null && bfd.singularData.getSingularizer() != null) {
				if (bfd.singularData.getSingularizer().requiresCleaning()) {
					addCleaning = true;
					break;
				}
			}
			if (bfd.obtainVia != null) {
				if (bfd.obtainVia.field().isEmpty() == bfd.obtainVia.method().isEmpty()) {
					bfd.obtainViaNode.addError("The syntax is either @ObtainVia(field = \"fieldName\") or @ObtainVia(method = \"methodName\").");
					return;
				}
				if (bfd.obtainVia.method().isEmpty() && bfd.obtainVia.isStatic()) {
					bfd.obtainViaNode.addError("@ObtainVia(isStatic = true) is not valid unless 'method' has been set.");
					return;
				}
			}
		}
		
		// Generate the fields in the abstract builder class that hold the values for the instance.
		generateBuilderFields(builderType, builderFields, ast);
		if (addCleaning) {
			FieldDeclaration cleanDecl = new FieldDeclaration(CLEAN_FIELD_NAME, 0, -1);
			cleanDecl.declarationSourceEnd = -1;
			cleanDecl.modifiers = ClassFileConstants.AccPrivate;
			cleanDecl.type = TypeReference.baseTypeReference(TypeIds.T_boolean, 0);
			injectFieldAndMarkGenerated(builderType, cleanDecl);
		}

		if (toBuilder) {
			// Generate $fillValuesFrom() method in the abstract builder.
			injectMethod(builderType, generateFillValuesMethod(tdParent, superclassBuilderClass != null, builderGenericName, classGenericName, builderClassName, typeParams));
			// Generate $fillValuesFromInstanceIntoBuilder() method in the builder implementation class.
			injectMethod(builderType, generateStaticFillValuesMethod(tdParent, builderClassName, typeParams, builderFields, ast));
		}

		// Generate abstract self() and build() methods in the abstract builder.
		injectMethod(builderType, generateAbstractSelfMethod(tdParent, superclassBuilderClass != null, builderGenericName));
		injectMethod(builderType, generateAbstractBuildMethod(tdParent, buildMethodName, superclassBuilderClass != null, classGenericName, ast));
		
		// Create the setter methods in the abstract builder.
		for (BuilderFieldData bfd : builderFields) {
			generateSetterMethodsForBuilder(builderType, bfd, annotationNode, builderGenericName);
		}
		
		// Create the toString() method for the abstract builder.
		if (methodExists("toString", builderType, 0) == MemberExistsResult.NOT_EXISTS) {
			List<Included<EclipseNode, ToString.Include>> fieldNodes = new ArrayList<Included<EclipseNode, ToString.Include>>();
			for (BuilderFieldData bfd : builderFields) {
				for (EclipseNode f : bfd.createdFields) {
					fieldNodes.add(new Included<EclipseNode, ToString.Include>(f, null, true));
				}
			}
			// Let toString() call super.toString() if there is a superclass, so that it also shows fields from the superclass' builder.
			MethodDeclaration md = HandleToString.createToString(builderType, fieldNodes, true, superclassBuilderClass != null, ast, FieldAccess.ALWAYS_FIELD);
			if (md != null) {
				injectMethod(builderType, md);
			}
		}
		
		if (addCleaning) injectMethod(builderType, generateCleanMethod(builderFields, builderType, ast));
		
		boolean isAbstract = (td.modifiers & ClassFileConstants.AccAbstract) != 0;
		if (isAbstract) {
			// Only non-abstract classes get the Builder implementation.
			return;
		}
		
		// Create the builder implementation class.
		EclipseNode builderImplType = findInnerClass(tdParent, builderImplClassName);
		if (builderImplType == null) {
			builderImplType = generateBuilderImplClass(tdParent, builderImplClassName, builderClassName, typeParams, ast);
		} else {
			annotationNode.addError("@SuperBuilder does not support customized builders. Use @Builder instead.");
			return;
		}

		if (toBuilder) {
			// Add the toBuilder() method to the annotated class.
			switch (methodExists(TO_BUILDER_METHOD_NAME_STRING, tdParent, 0)) {
			case EXISTS_BY_USER:
				annotationNode.addWarning("Not generating toBuilder() as it already exists.");
				break;
			case NOT_EXISTS:
				injectMethod(tdParent, generateToBuilderMethod(builderClassName, builderImplClassName, tdParent, typeParams, ast));
			default:
				// Should not happen.
			}
		}

		// Create the self() and build() methods in the BuilderImpl.
		injectMethod(builderImplType, generateSelfMethod(builderImplType, typeParams, p));
		injectMethod(builderImplType, generateBuildMethod(tdParent, buildMethodName, returnType, ast));
		
		// Add the builder() method to the annotated class.
		if (methodExists(builderMethodName, tdParent, -1) == MemberExistsResult.NOT_EXISTS) {
			MethodDeclaration md = generateBuilderMethod(builderMethodName, builderClassName, builderImplClassName, tdParent, typeParams, ast);
			if (md != null) injectMethod(tdParent, md);
		}
	}
	
	private EclipseNode generateBuilderAbstractClass(EclipseNode tdParent, String builderClass,
			TypeReference superclassBuilderClass, TypeParameter[] typeParams,
			ASTNode source, String classGenericName, String builderGenericName) {
		
		TypeDeclaration parent = (TypeDeclaration) tdParent.get();
		TypeDeclaration builder = new TypeDeclaration(parent.compilationResult);
		builder.bits |= Eclipse.ECLIPSE_DO_NOT_TOUCH_FLAG;
		builder.modifiers |= ClassFileConstants.AccPublic | ClassFileConstants.AccStatic | ClassFileConstants.AccAbstract;
		builder.name = builderClass.toCharArray();
		
		// Keep any type params of the annotated class.
		builder.typeParameters = Arrays.copyOf(copyTypeParams(typeParams, source), typeParams.length + 2);
		// Add builder-specific type params required for inheritable builders.
		// 1. The return type for the build() method, named "C", which extends the annotated class.
		TypeParameter o = new TypeParameter();
		o.name = classGenericName.toCharArray();
		o.type = cloneSelfType(tdParent, source);
		builder.typeParameters[builder.typeParameters.length - 2] = o;
		// 2. The return type for all setter methods, named "B", which extends this builder class.
		o = new TypeParameter();
		o.name = builderGenericName.toCharArray();
		TypeReference[] typerefs = appendBuilderTypeReferences(typeParams, classGenericName, builderGenericName);
		o.type = new ParameterizedSingleTypeReference(builderClass.toCharArray(), typerefs, 0, 0);
		builder.typeParameters[builder.typeParameters.length - 1] = o;
		
		builder.superclass = copyType(superclassBuilderClass, source);
		
		builder.createDefaultConstructor(false, true);
			
		builder.traverse(new SetGeneratedByVisitor(source), (ClassScope) null);
		return injectType(tdParent, builder);
	}
	
	private EclipseNode generateBuilderImplClass(EclipseNode tdParent, String builderImplClass, String builderAbstractClass, TypeParameter[] typeParams, ASTNode source) {
		TypeDeclaration parent = (TypeDeclaration) tdParent.get();
		TypeDeclaration builder = new TypeDeclaration(parent.compilationResult);
		builder.bits |= Eclipse.ECLIPSE_DO_NOT_TOUCH_FLAG;
		builder.modifiers |= ClassFileConstants.AccPrivate | ClassFileConstants.AccStatic | ClassFileConstants.AccFinal;
		builder.name = builderImplClass.toCharArray();
		
		// Add type params if there are any.
		if (typeParams != null && typeParams.length > 0) builder.typeParameters = copyTypeParams(typeParams, source);
		
		if (builderAbstractClass != null) {
			// Extend the abstract builder.
			// 1. Add any type params of the annotated class.
			TypeReference[] typeArgs = new TypeReference[typeParams.length + 2];
			for (int i = 0; i < typeParams.length; i++) {
				typeArgs[i] = new SingleTypeReference(typeParams[i].name, 0);
			}
			// 2. The return type for the build() method (named "C" in the abstract builder), which is the annotated class.
			// 3. The return type for all setter methods (named "B" in the abstract builder), which is this builder class.
			typeArgs[typeArgs.length - 2] = cloneSelfType(tdParent, source);
			typeArgs[typeArgs.length - 1] = createTypeReferenceWithTypeParameters(builderImplClass, typeParams);
			builder.superclass = new ParameterizedSingleTypeReference(builderAbstractClass.toCharArray(), typeArgs, 0, 0);
		}
		
		builder.createDefaultConstructor(false, true);
		
		builder.traverse(new SetGeneratedByVisitor(source), (ClassScope) null);
		return injectType(tdParent, builder);
	}
	
	/**
	 * Generates a constructor that has a builder as the only parameter.
	 * The values from the builder are used to initialize the fields of new instances.
	 *
	 * @param typeNode
	 *            the type (with the {@code @Builder} annotation) for which a
	 *            constructor should be generated.
	 * @param typeParams
	 * @param builderFields a list of fields in the builder which should be assigned to new instances.
	 * @param source the annotation (used for setting source code locations for the generated code).
	 * @param callBuilderBasedSuperConstructor
	 *            If {@code true}, the constructor will explicitly call a super
	 *            constructor with the builder as argument. Requires
	 *            {@code builderClassAsParameter != null}.
	 */
	private void generateBuilderBasedConstructor(EclipseNode typeNode, TypeParameter[] typeParams, List<BuilderFieldData> builderFields,
			EclipseNode sourceNode, String builderClassName, boolean callBuilderBasedSuperConstructor) {
		
		ASTNode source = sourceNode.get();
		
		TypeDeclaration typeDeclaration = ((TypeDeclaration) typeNode.get());
		long p = (long) source.sourceStart << 32 | source.sourceEnd;
		
		ConstructorDeclaration constructor = new ConstructorDeclaration(((CompilationUnitDeclaration) typeNode.top().get()).compilationResult);
		
		constructor.modifiers = toEclipseModifier(AccessLevel.PROTECTED);
		constructor.selector = typeDeclaration.name;
		if (callBuilderBasedSuperConstructor) {
			constructor.constructorCall = new ExplicitConstructorCall(ExplicitConstructorCall.Super);
			constructor.constructorCall.arguments = new Expression[] {new SingleNameReference(BUILDER_VARIABLE_NAME, p)};
		} else {
			constructor.constructorCall = new ExplicitConstructorCall(ExplicitConstructorCall.ImplicitSuper);
		}
		constructor.constructorCall.sourceStart = source.sourceStart;
		constructor.constructorCall.sourceEnd = source.sourceEnd;
		constructor.thrownExceptions = null;
		constructor.typeParameters = null;
		constructor.bits |= ECLIPSE_DO_NOT_TOUCH_FLAG;
		constructor.bodyStart = constructor.declarationSourceStart = constructor.sourceStart = source.sourceStart;
		constructor.bodyEnd = constructor.declarationSourceEnd = constructor.sourceEnd = source.sourceEnd;
		
		TypeReference[] wildcards = new TypeReference[] {new Wildcard(Wildcard.UNBOUND), new Wildcard(Wildcard.UNBOUND)};
		TypeReference builderType = new ParameterizedSingleTypeReference(builderClassName.toCharArray(), mergeToTypeReferences(typeParams, wildcards), 0, p);
		constructor.arguments = new Argument[] {new Argument(BUILDER_VARIABLE_NAME, p, builderType, Modifier.FINAL)};
		
		List<Statement> statements = new ArrayList<Statement>();
		
		for (BuilderFieldData fieldNode : builderFields) {
			char[] fieldName = removePrefixFromField(fieldNode.originalFieldNode);
			FieldReference fieldInThis = new FieldReference(fieldNode.rawName, p);
			int s = (int) (p >> 32);
			int e = (int) p;
			fieldInThis.receiver = new ThisReference(s, e);
			
			Expression assignmentExpr;
			if (fieldNode.singularData != null && fieldNode.singularData.getSingularizer() != null) {
				fieldNode.singularData.getSingularizer().appendBuildCode(fieldNode.singularData, typeNode, statements, fieldNode.name, BUILDER_VARIABLE_NAME_STRING);
				assignmentExpr = new SingleNameReference(fieldNode.name, p);
			} else {
				char[][] variableInBuilder = new char[][] {BUILDER_VARIABLE_NAME, fieldName};
				long[] positions = new long[] {p, p};
				assignmentExpr = new QualifiedNameReference(variableInBuilder, positions, s, e);
			}
			Statement assignment = new Assignment(fieldInThis, assignmentExpr, (int) p);
			
			// In case of @Builder.Default, set the value to the default if it was NOT set in the builder.
			if (fieldNode.nameOfSetFlag != null) {
				char[][] setVariableInBuilder = new char[][] {BUILDER_VARIABLE_NAME, fieldNode.nameOfSetFlag};
				long[] positions = new long[] {p, p};
				QualifiedNameReference setVariableInBuilderRef = new QualifiedNameReference(setVariableInBuilder, positions, s, e);

				MessageSend defaultMethodCall = new MessageSend();
				defaultMethodCall.sourceStart = source.sourceStart;
				defaultMethodCall.sourceEnd = source.sourceEnd;
				defaultMethodCall.receiver = new SingleNameReference(((TypeDeclaration) typeNode.get()).name, 0L);
				defaultMethodCall.selector = fieldNode.nameOfDefaultProvider;
				defaultMethodCall.typeArguments = typeParameterNames(((TypeDeclaration) typeNode.get()).typeParameters);
				
				Statement defaultAssignment = new Assignment(fieldInThis, defaultMethodCall, (int) p);
				IfStatement ifBlockForDefault = new IfStatement(setVariableInBuilderRef, assignment, defaultAssignment, s, e);
				statements.add(ifBlockForDefault);
			} else {
				statements.add(assignment);
			}
			
			if (hasNonNullAnnotations(fieldNode.originalFieldNode)) {
				Statement nullCheck = generateNullCheck((FieldDeclaration) fieldNode.originalFieldNode.get(), sourceNode);
				if (nullCheck != null) statements.add(nullCheck);
			}
		}
		
		constructor.statements = statements.isEmpty() ? null : statements.toArray(new Statement[statements.size()]);
		
		constructor.traverse(new SetGeneratedByVisitor(source), typeDeclaration.scope);
		
		injectMethod(typeNode, constructor);
	}

	private MethodDeclaration generateBuilderMethod(String builderMethodName, String builderClassName, String builderImplClassName, EclipseNode type, TypeParameter[] typeParams, ASTNode source) {
		int pS = source.sourceStart, pE = source.sourceEnd;
		long p = (long) pS << 32 | pE;
		
		MethodDeclaration out = new MethodDeclaration(((CompilationUnitDeclaration) type.top().get()).compilationResult);
		out.selector = builderMethodName.toCharArray();
		out.modifiers = ClassFileConstants.AccPublic | ClassFileConstants.AccStatic;
		out.bits |= ECLIPSE_DO_NOT_TOUCH_FLAG;
		
		// Add type params if there are any.
		if (typeParams != null && typeParams.length > 0) out.typeParameters = copyTypeParams(typeParams, source);
		
		TypeReference[] wildcards = new TypeReference[] {new Wildcard(Wildcard.UNBOUND), new Wildcard(Wildcard.UNBOUND) };
		out.returnType = new ParameterizedSingleTypeReference(builderClassName.toCharArray(), mergeToTypeReferences(typeParams, wildcards), 0, p);
		
		AllocationExpression invoke = new AllocationExpression();
		invoke.type = namePlusTypeParamsToTypeReference(builderImplClassName.toCharArray(), typeParams, p);
		out.statements = new Statement[] {new ReturnStatement(invoke, pS, pE)};
		
		out.traverse(new SetGeneratedByVisitor(source), ((TypeDeclaration) type.get()).scope);
		return out;
	}
	
	/**
	 * Generates a <code>toBuilder()</code> method in the annotated class that looks like this:
	 * <pre>
	 * public ParentBuilder&lt;?, ?&gt; toBuilder() {
	 *     return new <i>Foobar</i>BuilderImpl().$fillValuesFrom(this);
	 * }
	 * </pre>
	 */
	private MethodDeclaration generateToBuilderMethod(String builderClassName, String builderImplClassName, EclipseNode type, TypeParameter[] typeParams, ASTNode source) {
		int pS = source.sourceStart, pE = source.sourceEnd;
		long p = (long) pS << 32 | pE;
		
		MethodDeclaration out = new MethodDeclaration(((CompilationUnitDeclaration) type.top().get()).compilationResult);
		out.selector = TO_BUILDER_METHOD_NAME;
		out.modifiers = ClassFileConstants.AccPublic;
		out.bits |= ECLIPSE_DO_NOT_TOUCH_FLAG;
		
		TypeReference[] wildcards = new TypeReference[] {new Wildcard(Wildcard.UNBOUND), new Wildcard(Wildcard.UNBOUND) };
		out.returnType = new ParameterizedSingleTypeReference(builderClassName.toCharArray(), mergeToTypeReferences(typeParams, wildcards), 0, p);
		
		AllocationExpression newClass = new AllocationExpression();
		newClass.type = namePlusTypeParamsToTypeReference(builderImplClassName.toCharArray(), typeParams, p);
		MessageSend invokeFillMethod = new MessageSend();
		invokeFillMethod.receiver = newClass;
		invokeFillMethod.selector = FILL_VALUES_METHOD_NAME;
		invokeFillMethod.arguments = new Expression[] {new ThisReference(0, 0)};
		out.statements = new Statement[] {new ReturnStatement(invokeFillMethod, pS, pE)};
		
		out.traverse(new SetGeneratedByVisitor(source), ((TypeDeclaration) type.get()).scope);
		return out;
	}

	/**
	 * Generates a <code>$fillValuesFrom()</code> method in the abstract builder class that looks
	 * like this:
	 * <pre>
	 * protected B $fillValuesFrom(final C instance) {
	 *     super.$fillValuesFrom(instance);
	 *     FoobarBuilderImpl.$fillValuesFromInstanceIntoBuilder(instance, this);
	 *     return self();
	 * }
	 * </pre>
	 */
	private MethodDeclaration generateFillValuesMethod(EclipseNode tdParent, boolean inherited, String builderGenericName, String classGenericName, String builderClassName, TypeParameter[] typeParams) {
		MethodDeclaration out = new MethodDeclaration(((CompilationUnitDeclaration) tdParent.top().get()).compilationResult);
		out.selector = FILL_VALUES_METHOD_NAME;
		out.bits |= ECLIPSE_DO_NOT_TOUCH_FLAG;
		out.modifiers = ClassFileConstants.AccProtected;
		if (inherited) out.annotations = new Annotation[] {makeMarkerAnnotation(TypeConstants.JAVA_LANG_OVERRIDE, tdParent.get())};
		out.returnType = new SingleTypeReference(builderGenericName.toCharArray(), 0);
		
		TypeReference builderType = new SingleTypeReference(classGenericName.toCharArray(), 0);
		out.arguments = new Argument[] {new Argument(INSTANCE_VARIABLE_NAME, 0, builderType, Modifier.FINAL)};

		List<Statement> body = new ArrayList<Statement>();

		if (inherited) {
			// Call super.
			MessageSend callToSuper = new MessageSend();
			callToSuper.receiver = new SuperReference(0, 0);
			callToSuper.selector = FILL_VALUES_METHOD_NAME;
			callToSuper.arguments = new Expression[] {new SingleNameReference(INSTANCE_VARIABLE_NAME, 0)};
			body.add(callToSuper);
		}

		// Call the builder implemention's helper method that actually fills the values from the instance.
		MessageSend callStaticFillValuesMethod = new MessageSend();
		callStaticFillValuesMethod.receiver = new SingleNameReference(builderClassName.toCharArray(), 0);
		callStaticFillValuesMethod.selector = FILL_VALUES_STATIC_METHOD_NAME;
		callStaticFillValuesMethod.arguments = new Expression[] {new SingleNameReference(INSTANCE_VARIABLE_NAME, 0), new ThisReference(0, 0)};
		body.add(callStaticFillValuesMethod);

		// Return self().
		MessageSend returnCall = new MessageSend();
		returnCall.receiver = ThisReference.implicitThis();
		returnCall.selector = SELF_METHOD_NAME;
		body.add(new ReturnStatement(returnCall, 0, 0));
		
		out.statements = body.isEmpty() ? null : body.toArray(new Statement[body.size()]);
		
		return out;
	}

	/**
	 * Generates a <code>$fillValuesFromInstanceIntoBuilder()</code> method in
	 * the builder implementation class that copies all fields from the instance
	 * to the builder. It looks like this:
	 * 
	 * <pre>
	 * protected B $fillValuesFromInstanceIntoBuilder(Foobar instance, FoobarBuilder&lt;?, ?&gt; b) {
	 * 	b.field(instance.field);
	 * }
	 * </pre>
	 */
	private MethodDeclaration generateStaticFillValuesMethod(EclipseNode tdParent, String builderClassName, TypeParameter[] typeParams, java.util.List<BuilderFieldData> builderFields, ASTNode source) {
		MethodDeclaration out = new MethodDeclaration(((CompilationUnitDeclaration) tdParent.top().get()).compilationResult);
		out.selector = FILL_VALUES_STATIC_METHOD_NAME;
		out.bits |= ECLIPSE_DO_NOT_TOUCH_FLAG;
		out.modifiers = ClassFileConstants.AccPrivate | ClassFileConstants.AccStatic;
		out.returnType = TypeReference.baseTypeReference(TypeIds.T_void, 0);
		
		TypeReference[] wildcards = new TypeReference[] {new Wildcard(Wildcard.UNBOUND), new Wildcard(Wildcard.UNBOUND)};
		TypeReference builderType = new ParameterizedSingleTypeReference(builderClassName.toCharArray(), mergeToTypeReferences(typeParams, wildcards), 0, 0);
		Argument builderArgument = new Argument(BUILDER_VARIABLE_NAME, 0, builderType, Modifier.FINAL);
		TypeReference parentArgument = createTypeReferenceWithTypeParameters(tdParent.getName(), typeParams);
		out.arguments = new Argument[] {new Argument(INSTANCE_VARIABLE_NAME, 0, parentArgument, Modifier.FINAL), builderArgument};

		// Add type params if there are any.
		if (typeParams.length > 0) out.typeParameters = copyTypeParams(typeParams, source);

		List<Statement> body = new ArrayList<Statement>();

		// Call the builder's setter methods to fill the values from the instance.
		for (BuilderFieldData bfd : builderFields) {
			MessageSend exec = createSetterCallWithInstanceValue(bfd, tdParent, source);
			body.add(exec);
		}
		
		out.statements = body.isEmpty() ? null : body.toArray(new Statement[body.size()]);
		
		return out;
	}

	private MessageSend createSetterCallWithInstanceValue(BuilderFieldData bfd, EclipseNode type, ASTNode source) {
		char[] setterName = bfd.name;
		MessageSend ms = new MessageSend();
		Expression[] tgt = new Expression[bfd.singularData == null ? 1 : 2];
		
		if (bfd.obtainVia == null || !bfd.obtainVia.field().isEmpty()) {
			char[] fieldName = bfd.obtainVia == null ? bfd.rawName : bfd.obtainVia.field().toCharArray();
			for (int i = 0; i < tgt.length; i++) {
				FieldReference fr = new FieldReference(fieldName, 0);
				fr.receiver = new SingleNameReference(INSTANCE_VARIABLE_NAME, 0);
				tgt[i] = fr;
			}
		} else {
			String obtainName = bfd.obtainVia.method();
			boolean obtainIsStatic = bfd.obtainVia.isStatic();
			for (int i = 0; i < tgt.length; i++) {
				MessageSend obtainExpr = new MessageSend();
				obtainExpr.receiver = obtainIsStatic ? new SingleNameReference(type.getName().toCharArray(), 0) : new SingleNameReference(INSTANCE_VARIABLE_NAME, 0);
				obtainExpr.selector = obtainName.toCharArray();
				if (obtainIsStatic) obtainExpr.arguments = new Expression[] {new SingleNameReference(INSTANCE_VARIABLE_NAME, 0)};
				tgt[i] = obtainExpr;
			}
		}
		if (bfd.singularData == null) {
			ms.arguments = tgt;
		} else {
			Expression ifNull = new EqualExpression(tgt[0], new NullLiteral(0, 0), OperatorIds.EQUAL_EQUAL);
			MessageSend emptyList = new MessageSend();
			emptyList.receiver = generateQualifiedNameRef(source, TypeConstants.JAVA, TypeConstants.UTIL, "Collections".toCharArray());
			emptyList.selector = EMPTY_LIST;
			ms.arguments = new Expression[] {new ConditionalExpression(ifNull, emptyList, tgt[1])};
		}
		ms.receiver = new SingleNameReference(BUILDER_VARIABLE_NAME, 0);
		ms.selector = setterName;
		return ms;
	}
	
	private MethodDeclaration generateAbstractSelfMethod(EclipseNode tdParent, boolean override, String builderGenericName) {
		MethodDeclaration out = new MethodDeclaration(((CompilationUnitDeclaration) tdParent.top().get()).compilationResult);
		out.selector = SELF_METHOD_NAME;
		out.bits |= ECLIPSE_DO_NOT_TOUCH_FLAG;
		out.modifiers = ClassFileConstants.AccAbstract | ClassFileConstants.AccProtected | ExtraCompilerModifiers.AccSemicolonBody;
		if (override) out.annotations = new Annotation[] {makeMarkerAnnotation(TypeConstants.JAVA_LANG_OVERRIDE, tdParent.get())};
		out.returnType = new SingleTypeReference(builderGenericName.toCharArray(), 0);
		return out;
	}
	
	private MethodDeclaration generateSelfMethod(EclipseNode builderImplType, TypeParameter[] typeParams, long p) {
		MethodDeclaration out = new MethodDeclaration(((CompilationUnitDeclaration) builderImplType.top().get()).compilationResult);
		out.selector = SELF_METHOD_NAME;
		out.bits |= ECLIPSE_DO_NOT_TOUCH_FLAG;
		out.modifiers = ClassFileConstants.AccProtected;
		out.annotations = new Annotation[] {makeMarkerAnnotation(TypeConstants.JAVA_LANG_OVERRIDE, builderImplType.get())};
		out.returnType = namePlusTypeParamsToTypeReference(builderImplType.getName().toCharArray(), typeParams, p);
		out.statements = new Statement[] {new ReturnStatement(new ThisReference(0, 0), 0, 0)};
		return out;
	}
	
	private MethodDeclaration generateAbstractBuildMethod(EclipseNode tdParent, String methodName, boolean override,
			String classGenericName, ASTNode source) {
		
		MethodDeclaration out = new MethodDeclaration(((CompilationUnitDeclaration) tdParent.top().get()).compilationResult);
		out.bits |= ECLIPSE_DO_NOT_TOUCH_FLAG;
		
		out.modifiers = ClassFileConstants.AccPublic | ClassFileConstants.AccAbstract | ExtraCompilerModifiers.AccSemicolonBody;
		out.selector = methodName.toCharArray();
		out.bits |= ECLIPSE_DO_NOT_TOUCH_FLAG;
		out.returnType = new SingleTypeReference(classGenericName.toCharArray(), 0);
		if (override) out.annotations = new Annotation[] {makeMarkerAnnotation(TypeConstants.JAVA_LANG_OVERRIDE, source)};
		out.traverse(new SetGeneratedByVisitor(source), (ClassScope) null);
		return out;
	}
	
	private MethodDeclaration generateBuildMethod(EclipseNode tdParent, String name, TypeReference returnType, ASTNode source) {
		MethodDeclaration out = new MethodDeclaration(((CompilationUnitDeclaration) tdParent.top().get()).compilationResult);
		out.bits |= ECLIPSE_DO_NOT_TOUCH_FLAG;
		List<Statement> statements = new ArrayList<Statement>();
		
		out.modifiers = ClassFileConstants.AccPublic;
		out.selector = name.toCharArray();
		out.bits |= ECLIPSE_DO_NOT_TOUCH_FLAG;
		out.returnType = returnType;
		out.annotations = new Annotation[] {makeMarkerAnnotation(TypeConstants.JAVA_LANG_OVERRIDE, source)};
		
		AllocationExpression allocationStatement = new AllocationExpression();
		allocationStatement.type = copyType(out.returnType);
		// Use a constructor that only has this builder as parameter.
		allocationStatement.arguments = new Expression[] {new ThisReference(0, 0)};
		statements.add(new ReturnStatement(allocationStatement, 0, 0));
		out.statements = statements.isEmpty() ? null : statements.toArray(new Statement[statements.size()]);
		out.traverse(new SetGeneratedByVisitor(source), (ClassScope) null);
		return out;
	}
	
	private MethodDeclaration generateCleanMethod(List<BuilderFieldData> builderFields, EclipseNode builderType, ASTNode source) {
		List<Statement> statements = new ArrayList<Statement>();
		
		for (BuilderFieldData bfd : builderFields) {
			if (bfd.singularData != null && bfd.singularData.getSingularizer() != null) {
				bfd.singularData.getSingularizer().appendCleaningCode(bfd.singularData, builderType, statements);
			}
		}
		
		FieldReference thisUnclean = new FieldReference(CLEAN_FIELD_NAME, 0);
		thisUnclean.receiver = new ThisReference(0, 0);
		statements.add(new Assignment(thisUnclean, new FalseLiteral(0, 0), 0));
		MethodDeclaration decl = new MethodDeclaration(((CompilationUnitDeclaration) builderType.top().get()).compilationResult);
		decl.selector = CLEAN_METHOD_NAME;
		decl.modifiers = ClassFileConstants.AccPrivate;
		decl.bits |= ECLIPSE_DO_NOT_TOUCH_FLAG;
		decl.returnType = TypeReference.baseTypeReference(TypeIds.T_void, 0);
		decl.statements = statements.toArray(new Statement[0]);
		decl.traverse(new SetGeneratedByVisitor(source), (ClassScope) null);
		return decl;
	}
	
	private void generateBuilderFields(EclipseNode builderType, List<BuilderFieldData> builderFields, ASTNode source) {
		List<EclipseNode> existing = new ArrayList<EclipseNode>();
		for (EclipseNode child : builderType.down()) {
			if (child.getKind() == Kind.FIELD) existing.add(child);
		}
		
		for (BuilderFieldData bfd : builderFields) {
			if (bfd.singularData != null && bfd.singularData.getSingularizer() != null) {
				bfd.createdFields.addAll(bfd.singularData.getSingularizer().generateFields(bfd.singularData, builderType));
			} else {
				EclipseNode field = null, setFlag = null;
				for (EclipseNode exists : existing) {
					char[] n = ((FieldDeclaration) exists.get()).name;
					if (Arrays.equals(n, bfd.name)) field = exists;
					if (bfd.nameOfSetFlag != null && Arrays.equals(n, bfd.nameOfSetFlag)) setFlag = exists;
				}
				
				if (field == null) {
					FieldDeclaration fd = new FieldDeclaration(bfd.name, 0, 0);
					fd.bits |= Eclipse.ECLIPSE_DO_NOT_TOUCH_FLAG;
					fd.modifiers = ClassFileConstants.AccPrivate;
					fd.type = copyType(bfd.type);
					fd.traverse(new SetGeneratedByVisitor(source), (MethodScope) null);
					field = injectFieldAndMarkGenerated(builderType, fd);
				}
				if (setFlag == null && bfd.nameOfSetFlag != null) {
					FieldDeclaration fd = new FieldDeclaration(bfd.nameOfSetFlag, 0, 0);
					fd.bits |= Eclipse.ECLIPSE_DO_NOT_TOUCH_FLAG;
					fd.modifiers = ClassFileConstants.AccPrivate;
					fd.type = TypeReference.baseTypeReference(TypeIds.T_boolean, 0);
					fd.traverse(new SetGeneratedByVisitor(source), (MethodScope) null);
					injectFieldAndMarkGenerated(builderType, fd);
				}
				bfd.createdFields.add(field);
			}
		}
	}
	
	private void generateSetterMethodsForBuilder(EclipseNode builderType, BuilderFieldData bfd, EclipseNode sourceNode, final String builderGenericName) {
		boolean deprecate = isFieldDeprecated(bfd.originalFieldNode);
		
		TypeReferenceMaker returnTypeMaker = new TypeReferenceMaker() {
			@Override public TypeReference make() {
				return new SingleTypeReference(builderGenericName.toCharArray(), 0);
			}
		};
		
		StatementMaker returnStatementMaker = new StatementMaker() {
			@Override public ReturnStatement make() {
				MessageSend returnCall = new MessageSend();
				returnCall.receiver = ThisReference.implicitThis();
				returnCall.selector = SELF_METHOD_NAME;
				return new ReturnStatement(returnCall, 0, 0);
			}
		};
		
		if (bfd.singularData == null || bfd.singularData.getSingularizer() == null) {
			generateSimpleSetterMethodForBuilder(builderType, deprecate, bfd.createdFields.get(0), bfd.nameOfSetFlag, returnTypeMaker.make(), returnStatementMaker.make(), sourceNode, bfd.annotations);
		} else {
			bfd.singularData.getSingularizer().generateMethods(bfd.singularData, deprecate, builderType, true, returnTypeMaker, returnStatementMaker);
		}
	}

	private void generateSimpleSetterMethodForBuilder(EclipseNode builderType, boolean deprecate, EclipseNode fieldNode, char[] nameOfSetFlag, TypeReference returnType, Statement returnStatement, EclipseNode sourceNode, Annotation[] annosOnParam) {
		TypeDeclaration td = (TypeDeclaration) builderType.get();
		AbstractMethodDeclaration[] existing = td.methods;
		if (existing == null) existing = EMPTY_METHODS;
		int len = existing.length;
		FieldDeclaration fd = (FieldDeclaration) fieldNode.get();
		char[] name = fd.name;
		
		for (int i = 0; i < len; i++) {
			if (!(existing[i] instanceof MethodDeclaration)) continue;
			char[] existingName = existing[i].selector;
			if (Arrays.equals(name, existingName) && !isTolerate(fieldNode, existing[i])) return;
		}
		
		String setterName = fieldNode.getName();
		
		MethodDeclaration setter = HandleSetter.createSetter(td, deprecate, fieldNode, setterName, nameOfSetFlag, returnType, returnStatement, ClassFileConstants.AccPublic,
			sourceNode, Collections.<Annotation>emptyList(), annosOnParam != null ? Arrays.asList(copyAnnotations(sourceNode.get(), annosOnParam)) : Collections.<Annotation>emptyList());
		injectMethod(builderType, setter);
	}
	
	private void addObtainVia(BuilderFieldData bfd, EclipseNode node) {
		for (EclipseNode child : node.down()) {
			if (!annotationTypeMatches(ObtainVia.class, child)) continue;
			AnnotationValues<ObtainVia> ann = createAnnotation(ObtainVia.class, child);
			bfd.obtainVia = ann.getInstance();
			bfd.obtainViaNode = child;
			return;
		}
	}
	
	/**
	 * Returns the explicitly requested singular annotation on this node (field
	 * or parameter), or null if there's no {@code @Singular} annotation on it.
	 *
	 * @param node The node (field or method param) to inspect for its name and potential {@code @Singular} annotation.
	 */
	private SingularData getSingularData(EclipseNode node, ASTNode source) {
		for (EclipseNode child : node.down()) {
			if (!annotationTypeMatches(Singular.class, child)) continue;
			
			char[] pluralName = node.getKind() == Kind.FIELD ? removePrefixFromField(node) : ((AbstractVariableDeclaration) node.get()).name;
			AnnotationValues<Singular> ann = createAnnotation(Singular.class, child);
			String explicitSingular = ann.getInstance().value();
			if (explicitSingular.isEmpty()) {
				if (Boolean.FALSE.equals(node.getAst().readConfiguration(ConfigurationKeys.SINGULAR_AUTO))) {
					node.addError("The singular must be specified explicitly (e.g. @Singular(\"task\")) because auto singularization is disabled.");
					explicitSingular = new String(pluralName);
				} else {
					explicitSingular = autoSingularize(new String(pluralName));
					if (explicitSingular == null) {
						node.addError("Can't singularize this name; please specify the singular explicitly (i.e. @Singular(\"sheep\"))");
						explicitSingular = new String(pluralName);
					}
				}
			}
			char[] singularName = explicitSingular.toCharArray();
			
			TypeReference type = ((AbstractVariableDeclaration) node.get()).type;
			TypeReference[] typeArgs = null;
			String typeName;
			if (type instanceof ParameterizedSingleTypeReference) {
				typeArgs = ((ParameterizedSingleTypeReference) type).typeArguments;
				typeName = new String(((ParameterizedSingleTypeReference) type).token);
			} else if (type instanceof ParameterizedQualifiedTypeReference) {
				TypeReference[][] tr = ((ParameterizedQualifiedTypeReference) type).typeArguments;
				if (tr != null) typeArgs = tr[tr.length - 1];
				char[][] tokens = ((ParameterizedQualifiedTypeReference) type).tokens;
				StringBuilder sb = new StringBuilder();
				for (int i = 0; i < tokens.length; i++) {
					if (i > 0) sb.append(".");
					sb.append(tokens[i]);
				}
				typeName = sb.toString();
			} else {
				typeName = type.toString();
			}
			
			String targetFqn = EclipseSingularsRecipes.get().toQualified(typeName);
			EclipseSingularizer singularizer = EclipseSingularsRecipes.get().getSingularizer(targetFqn);
			if (singularizer == null) {
				node.addError("Lombok does not know how to create the singular-form builder methods for type '" + typeName + "'; they won't be generated.");
				return null;
			}
			
			return new SingularData(child, singularName, pluralName, typeArgs == null ? Collections.<TypeReference>emptyList() : Arrays.asList(typeArgs), targetFqn, singularizer, source);
		}
		
		return null;
	}
	
	private String generateNonclashingNameFor(String classGenericName, java.util.List<String> typeParamStrings) {
		if (!typeParamStrings.contains(classGenericName)) return classGenericName;
		int counter = 2;
		while (typeParamStrings.contains(classGenericName + counter)) counter++;
		return classGenericName + counter;
	}
	
	private TypeReference[] appendBuilderTypeReferences(TypeParameter[] typeParams, String classGenericName, String builderGenericName) {
		TypeReference[] typeReferencesToAppend = new TypeReference[2];
		typeReferencesToAppend[typeReferencesToAppend.length - 2] = new SingleTypeReference(classGenericName.toCharArray(), 0); 
		typeReferencesToAppend[typeReferencesToAppend.length - 1] = new SingleTypeReference(builderGenericName.toCharArray(), 0);
		return mergeToTypeReferences(typeParams, typeReferencesToAppend);
	}
	
	private TypeReference[] getTypeParametersFrom(TypeReference typeRef) {
		TypeReference[][] typeArgss = null;
		if (typeRef instanceof ParameterizedQualifiedTypeReference) {
			typeArgss = ((ParameterizedQualifiedTypeReference) typeRef).typeArguments;
		} else if (typeRef instanceof ParameterizedSingleTypeReference) {
			typeArgss = new TypeReference[][] {((ParameterizedSingleTypeReference) typeRef).typeArguments};
		}
		TypeReference[] typeArgs = new TypeReference[0];
		if (typeArgss != null && typeArgss.length > 0) {
			typeArgs = typeArgss[typeArgss.length - 1];
		}
		return typeArgs;
	}
	
	private static SingleTypeReference createTypeReferenceWithTypeParameters(String referenceName, TypeParameter[] typeParams) {
		if (typeParams.length > 0) {
			TypeReference[] typerefs = new TypeReference[typeParams.length];
			for (int i = 0; i < typeParams.length; i++) {
				typerefs[i] = new SingleTypeReference(typeParams[i].name, 0);
			}
			return new ParameterizedSingleTypeReference(referenceName.toCharArray(), typerefs, 0, 0);
		} else {
			return new SingleTypeReference(referenceName.toCharArray(), 0);
		}
	}
	
	private TypeReference[] mergeToTypeReferences(TypeParameter[] typeParams, TypeReference[] typeReferencesToAppend) {
		TypeReference[] typerefs = new TypeReference[typeParams.length + typeReferencesToAppend.length];
		for (int i = 0; i < typeParams.length; i++) {
			typerefs[i] = new SingleTypeReference(typeParams[i].name, 0);
		}
		for (int i = 0; i < typeReferencesToAppend.length; i++) {
			typerefs[typeParams.length + i] = typeReferencesToAppend[i];
		}
		return typerefs;
	}
	
	private TypeReference[] mergeTypeReferences(TypeReference[] refs1, TypeReference[] refs2) {
		TypeReference[] result = new TypeReference[refs1.length + refs2.length];
		for (int i = 0; i < refs1.length; i++) result[i] = refs1[i];
		for (int i = 0; i < refs2.length; i++) result[refs1.length + i] = refs2[i];
		return result;
	}
	
	private TypeReference[] typeParameterNames(TypeParameter[] typeParameters) {
		if (typeParameters == null) return null;
		
		TypeReference[] trs = new TypeReference[typeParameters.length];
		for (int i = 0; i < trs.length; i++) {
			trs[i] = new SingleTypeReference(typeParameters[i].name, 0);
		}
		return trs;
	}
	
	private EclipseNode findInnerClass(EclipseNode parent, String name) {
		char[] c = name.toCharArray();
		for (EclipseNode child : parent.down()) {
			if (child.getKind() != Kind.TYPE) continue;
			TypeDeclaration td = (TypeDeclaration) child.get();
			if (Arrays.equals(td.name, c)) return child;
		}
		return null;
	}
	
	private static final char[] prefixWith(char[] prefix, char[] name) {
		char[] out = new char[prefix.length + name.length];
		System.arraycopy(prefix, 0, out, 0, prefix.length);
		System.arraycopy(name, 0, out, prefix.length, name.length);
		return out;
	}
}<|MERGE_RESOLUTION|>--- conflicted
+++ resolved
@@ -115,24 +115,6 @@
 	
 	private static final AbstractMethodDeclaration[] EMPTY_METHODS = {};
 	
-<<<<<<< HEAD
-=======
-	private static class BuilderFieldData {
-		Annotation[] annotations;
-		TypeReference type;
-		char[] rawName;
-		char[] name;
-		char[] nameOfDefaultProvider;
-		char[] nameOfSetFlag;
-		SingularData singularData;
-		ObtainVia obtainVia;
-		EclipseNode obtainViaNode;
-		EclipseNode originalFieldNode;
-		
-		List<EclipseNode> createdFields = new ArrayList<EclipseNode>();
-	}
-	
->>>>>>> aee4e76d
 	@Override
 	public void handle(AnnotationValues<SuperBuilder> annotation, Annotation ast, EclipseNode annotationNode) {
 		handleExperimentalFlagUsage(annotationNode, ConfigurationKeys.SUPERBUILDER_FLAG_USAGE, "@SuperBuilder");
