/*
 * Copyright (C) 2011 The Project Lombok Authors.
 * 
 * Permission is hereby granted, free of charge, to any person obtaining a copy
 * of this software and associated documentation files (the "Software"), to deal
 * in the Software without restriction, including without limitation the rights
 * to use, copy, modify, merge, publish, distribute, sublicense, and/or sell
 * copies of the Software, and to permit persons to whom the Software is
 * furnished to do so, subject to the following conditions:
 * 
 * The above copyright notice and this permission notice shall be included in
 * all copies or substantial portions of the Software.
 * 
 * THE SOFTWARE IS PROVIDED "AS IS", WITHOUT WARRANTY OF ANY KIND, EXPRESS OR
 * IMPLIED, INCLUDING BUT NOT LIMITED TO THE WARRANTIES OF MERCHANTABILITY,
 * FITNESS FOR A PARTICULAR PURPOSE AND NONINFRINGEMENT. IN NO EVENT SHALL THE
 * AUTHORS OR COPYRIGHT HOLDERS BE LIABLE FOR ANY CLAIM, DAMAGES OR OTHER
 * LIABILITY, WHETHER IN AN ACTION OF CONTRACT, TORT OR OTHERWISE, ARISING FROM,
 * OUT OF OR IN CONNECTION WITH THE SOFTWARE OR THE USE OR OTHER DEALINGS IN
 * THE SOFTWARE.
 */
package lombok.javac;

import java.util.Map;
import java.util.WeakHashMap;

import com.sun.tools.javac.main.JavaCompiler;
import com.sun.tools.javac.tree.JCTree.JCCompilationUnit;
import com.sun.tools.javac.util.Context;
import com.sun.tools.javac.util.List;

public class CommentCatcher {
	private final JavaCompiler compiler;
	private final Map<JCCompilationUnit, List<CommentInfo>> commentsMap;
	
	public static CommentCatcher create(Context context) {
		registerCommentsCollectingScannerFactory(context);
		JavaCompiler compiler = new JavaCompiler(context);
		
		Map<JCCompilationUnit, List<CommentInfo>> commentsMap = new WeakHashMap<JCCompilationUnit, List<CommentInfo>>();
		setInCompiler(compiler, context, commentsMap);
		
		compiler.keepComments = true;
		compiler.genEndPos = true;
		
		return new CommentCatcher(compiler, commentsMap);
	}
	
	private CommentCatcher(JavaCompiler compiler, Map<JCCompilationUnit, List<CommentInfo>> commentsMap) {
		this.compiler = compiler;
		this.commentsMap = commentsMap;
	}
	
	public JavaCompiler getCompiler() {
		return compiler;
	}
	
	public List<CommentInfo> getComments(JCCompilationUnit ast) {
		List<CommentInfo> list = commentsMap.get(ast);
		return list == null ? List.<CommentInfo>nil() : list;
	}
	
	private static void registerCommentsCollectingScannerFactory(Context context) {
		try {
			if (Javac.getJavaCompilerVersion() <= 6) {
				Class.forName("lombok.javac.java6.CommentCollectingScannerFactory").getMethod("preRegister", Context.class).invoke(null, context);
			} else if (JavaCompiler.version().startsWith("1.7") || JavaCompiler.version().startsWith("1.8")) {
				Class.forName("lombok.javac.java7.CommentCollectingScannerFactory").getMethod("preRegister", Context.class).invoke(null, context);
			} else {
				throw new IllegalStateException("No comments parser for compiler version " + JavaCompiler.version());
			}
		} catch (Exception e) {
			if (e instanceof RuntimeException) throw (RuntimeException)e;
			throw new RuntimeException(e);
		}
	}
	
	private static void setInCompiler(JavaCompiler compiler, Context context, Map<JCCompilationUnit, List<CommentInfo>> commentsMap) {
		
		try {
			if (Javac.getJavaCompilerVersion() <= 6) {
				Class<?> parserFactory = Class.forName("lombok.javac.java6.CommentCollectingParserFactory");
<<<<<<< HEAD
				parserFactory.getMethod("setInCompiler",JavaCompiler.class, Context.class, Map.class).invoke(null, compiler, context, commentsMap);
			} else if (JavaCompiler.version().startsWith("1.7") || JavaCompiler.version().startsWith("1.8")) {
				Class<?> parserFactory = Class.forName("lombok.javac.java7.CommentCollectingParserFactory");
				parserFactory.getMethod("setInCompiler",JavaCompiler.class, Context.class, Map.class).invoke(null, compiler, context, commentsMap);
			} else {
				throw new IllegalStateException("No comments parser for compiler version " + JavaCompiler.version());
=======
				parserFactory.getMethod("setInCompiler", JavaCompiler.class, Context.class, Map.class).invoke(null, compiler, context, commentsMap);
			} else {
				Class<?> parserFactory = Class.forName("lombok.javac.java7.CommentCollectingParserFactory");
				parserFactory.getMethod("setInCompiler", JavaCompiler.class, Context.class, Map.class).invoke(null, compiler, context, commentsMap);
>>>>>>> deed98be
			}
			
		} catch (Exception e) {
			if (e instanceof RuntimeException) throw (RuntimeException)e;
			throw new RuntimeException(e);
		}
	}
	
}<|MERGE_RESOLUTION|>--- conflicted
+++ resolved
@@ -1,5 +1,5 @@
 /*
- * Copyright (C) 2011 The Project Lombok Authors.
+ * Copyright (C) 2011-2013 The Project Lombok Authors.
  * 
  * Permission is hereby granted, free of charge, to any person obtaining a copy
  * of this software and associated documentation files (the "Software"), to deal
@@ -21,8 +21,11 @@
  */
 package lombok.javac;
 
+import java.lang.reflect.InvocationTargetException;
 import java.util.Map;
 import java.util.WeakHashMap;
+
+import lombok.Lombok;
 
 import com.sun.tools.javac.main.JavaCompiler;
 import com.sun.tools.javac.tree.JCTree.JCCompilationUnit;
@@ -62,43 +65,33 @@
 	
 	private static void registerCommentsCollectingScannerFactory(Context context) {
 		try {
+			Class<?> scannerFactory;
 			if (Javac.getJavaCompilerVersion() <= 6) {
-				Class.forName("lombok.javac.java6.CommentCollectingScannerFactory").getMethod("preRegister", Context.class).invoke(null, context);
-			} else if (JavaCompiler.version().startsWith("1.7") || JavaCompiler.version().startsWith("1.8")) {
-				Class.forName("lombok.javac.java7.CommentCollectingScannerFactory").getMethod("preRegister", Context.class).invoke(null, context);
+				scannerFactory = Class.forName("lombok.javac.java6.CommentCollectingScannerFactory");
 			} else {
-				throw new IllegalStateException("No comments parser for compiler version " + JavaCompiler.version());
+				scannerFactory = Class.forName("lombok.javac.java7.CommentCollectingScannerFactory");
 			}
+			scannerFactory.getMethod("preRegister", Context.class).invoke(null, context);
+		} catch (InvocationTargetException e) {
+			throw Lombok.sneakyThrow(e.getCause());
 		} catch (Exception e) {
-			if (e instanceof RuntimeException) throw (RuntimeException)e;
-			throw new RuntimeException(e);
+			throw Lombok.sneakyThrow(e);
 		}
 	}
 	
 	private static void setInCompiler(JavaCompiler compiler, Context context, Map<JCCompilationUnit, List<CommentInfo>> commentsMap) {
-		
 		try {
+			Class<?> parserFactory;
 			if (Javac.getJavaCompilerVersion() <= 6) {
-				Class<?> parserFactory = Class.forName("lombok.javac.java6.CommentCollectingParserFactory");
-<<<<<<< HEAD
-				parserFactory.getMethod("setInCompiler",JavaCompiler.class, Context.class, Map.class).invoke(null, compiler, context, commentsMap);
-			} else if (JavaCompiler.version().startsWith("1.7") || JavaCompiler.version().startsWith("1.8")) {
-				Class<?> parserFactory = Class.forName("lombok.javac.java7.CommentCollectingParserFactory");
-				parserFactory.getMethod("setInCompiler",JavaCompiler.class, Context.class, Map.class).invoke(null, compiler, context, commentsMap);
+				parserFactory = Class.forName("lombok.javac.java6.CommentCollectingParserFactory");
 			} else {
-				throw new IllegalStateException("No comments parser for compiler version " + JavaCompiler.version());
-=======
-				parserFactory.getMethod("setInCompiler", JavaCompiler.class, Context.class, Map.class).invoke(null, compiler, context, commentsMap);
-			} else {
-				Class<?> parserFactory = Class.forName("lombok.javac.java7.CommentCollectingParserFactory");
-				parserFactory.getMethod("setInCompiler", JavaCompiler.class, Context.class, Map.class).invoke(null, compiler, context, commentsMap);
->>>>>>> deed98be
+				parserFactory = Class.forName("lombok.javac.java7.CommentCollectingParserFactory");
 			}
-			
+			parserFactory.getMethod("setInCompiler", JavaCompiler.class, Context.class, Map.class).invoke(null, compiler, context, commentsMap);
+		} catch (InvocationTargetException e) {
+			throw Lombok.sneakyThrow(e.getCause());
 		} catch (Exception e) {
-			if (e instanceof RuntimeException) throw (RuntimeException)e;
-			throw new RuntimeException(e);
+			throw Lombok.sneakyThrow(e);
 		}
 	}
-	
 }