--- conflicted
+++ resolved
@@ -1,125 +1,112 @@
-import java.util.List;
-public class SuperBuilderWithDefaults {
-  public static @lombok.experimental.SuperBuilder class Parent<N extends Number> {
-    public static abstract @java.lang.SuppressWarnings("all") class ParentBuilder<N extends Number, C extends Parent<N>, B extends ParentBuilder<N, C, B>> {
-      private @java.lang.SuppressWarnings("all") long millis;
-      private @java.lang.SuppressWarnings("all") boolean millis$set;
-      private @java.lang.SuppressWarnings("all") N numberField;
-      private @java.lang.SuppressWarnings("all") boolean numberField$set;
-      public ParentBuilder() {
-        super();
-      }
-      protected abstract @java.lang.SuppressWarnings("all") B self();
-      public abstract @java.lang.SuppressWarnings("all") C build();
-      public @java.lang.SuppressWarnings("all") B millis(final long millis) {
-        this.millis = millis;
-        millis$set = true;
-        return self();
-      }
-      public @java.lang.SuppressWarnings("all") B numberField(final N numberField) {
-        this.numberField = numberField;
-        numberField$set = true;
-        return self();
-      }
-      public @java.lang.Override @java.lang.SuppressWarnings("all") java.lang.String toString() {
-        return (((("SuperBuilderWithDefaults.Parent.ParentBuilder(millis=" + this.millis) + ", numberField=") + this.numberField) + ")");
-      }
-    }
-    private static final @java.lang.SuppressWarnings("all") class ParentBuilderImpl<N extends Number> extends ParentBuilder<N, Parent<N>, ParentBuilderImpl<N>> {
-      private ParentBuilderImpl() {
-        super();
-      }
-      protected @java.lang.Override @java.lang.SuppressWarnings("all") ParentBuilderImpl self() {
-        return this;
-      }
-      public @java.lang.Override @java.lang.SuppressWarnings("all") Parent<N> build() {
-        return new Parent<N>(this);
-      }
-    }
-    private @lombok.Builder.Default long millis;
-    private @lombok.Builder.Default N numberField;
-    private static @java.lang.SuppressWarnings("all") <N extends Number>long $default$millis() {
-      return System.currentTimeMillis();
-    }
-    private static @java.lang.SuppressWarnings("all") <N extends Number>N $default$numberField() {
-      return null;
-    }
-    protected @java.lang.SuppressWarnings("all") Parent(final ParentBuilder<N, ?, ?> b) {
-      super();
-<<<<<<< HEAD
-      this.millis = b.millis;
-      if ((! b.millis$set))
-          this.millis = Parent.<N>$default$millis();
-      this.numberField = b.numberField;
-      if ((! b.numberField$set)) 
-=======
-      if (b.millis$set)
-          this.millis = b.millis;
-      else
-          this.millis = Parent.<N>$default$millis();
-      if (b.numberField$set)
-          this.numberField = b.numberField;
-      else
->>>>>>> 16fc34f3
-          this.numberField = Parent.<N>$default$numberField();
-    }
-    public static @java.lang.SuppressWarnings("all") <N extends Number>ParentBuilder<N, ?, ?> builder() {
-      return new ParentBuilderImpl<N>();
-    }
-  }
-  public static @lombok.experimental.SuperBuilder class Child extends Parent<Integer> {
-    public static abstract @java.lang.SuppressWarnings("all") class ChildBuilder<C extends Child, B extends ChildBuilder<C, B>> extends Parent.ParentBuilder<Integer, C, B> {
-      private @java.lang.SuppressWarnings("all") double doubleField;
-      private @java.lang.SuppressWarnings("all") boolean doubleField$set;
-      public ChildBuilder() {
-        super();
-      }
-      protected abstract @java.lang.Override @java.lang.SuppressWarnings("all") B self();
-      public abstract @java.lang.Override @java.lang.SuppressWarnings("all") C build();
-      public @java.lang.SuppressWarnings("all") B doubleField(final double doubleField) {
-        this.doubleField = doubleField;
-        doubleField$set = true;
-        return self();
-      }
-      public @java.lang.Override @java.lang.SuppressWarnings("all") java.lang.String toString() {
-        return (((("SuperBuilderWithDefaults.Child.ChildBuilder(super=" + super.toString()) + ", doubleField=") + this.doubleField) + ")");
-      }
-    }
-    private static final @java.lang.SuppressWarnings("all") class ChildBuilderImpl extends ChildBuilder<Child, ChildBuilderImpl> {
-      private ChildBuilderImpl() {
-        super();
-      }
-      protected @java.lang.Override @java.lang.SuppressWarnings("all") ChildBuilderImpl self() {
-        return this;
-      }
-      public @java.lang.Override @java.lang.SuppressWarnings("all") Child build() {
-        return new Child(this);
-      }
-    }
-    private @lombok.Builder.Default double doubleField;
-    private static @java.lang.SuppressWarnings("all") double $default$doubleField() {
-      return Math.PI;
-    }
-    protected @java.lang.SuppressWarnings("all") Child(final ChildBuilder<?, ?> b) {
-      super(b);
-<<<<<<< HEAD
-      this.doubleField = b.doubleField;
-      if ((! b.doubleField$set)) 
-=======
-      if (b.doubleField$set) 
-          this.doubleField = b.doubleField;
-      else
->>>>>>> 16fc34f3
-          this.doubleField = Child.$default$doubleField();
-    }
-    public static @java.lang.SuppressWarnings("all") ChildBuilder<?, ?> builder() {
-      return new ChildBuilderImpl();
-    }
-  }
-  public SuperBuilderWithDefaults() {
-    super();
-  }
-  public static void test() {
-    Child x = Child.builder().doubleField(0.1).numberField(5).millis(1234567890L).build();
-  }
-}
+import java.util.List;
+public class SuperBuilderWithDefaults {
+  public static @lombok.experimental.SuperBuilder class Parent<N extends Number> {
+    public static abstract @java.lang.SuppressWarnings("all") class ParentBuilder<N extends Number, C extends Parent<N>, B extends ParentBuilder<N, C, B>> {
+      private @java.lang.SuppressWarnings("all") long millis;
+      private @java.lang.SuppressWarnings("all") boolean millis$set;
+      private @java.lang.SuppressWarnings("all") N numberField;
+      private @java.lang.SuppressWarnings("all") boolean numberField$set;
+      public ParentBuilder() {
+        super();
+      }
+      protected abstract @java.lang.SuppressWarnings("all") B self();
+      public abstract @java.lang.SuppressWarnings("all") C build();
+      public @java.lang.SuppressWarnings("all") B millis(final long millis) {
+        this.millis = millis;
+        millis$set = true;
+        return self();
+      }
+      public @java.lang.SuppressWarnings("all") B numberField(final N numberField) {
+        this.numberField = numberField;
+        numberField$set = true;
+        return self();
+      }
+      public @java.lang.Override @java.lang.SuppressWarnings("all") java.lang.String toString() {
+        return (((("SuperBuilderWithDefaults.Parent.ParentBuilder(millis=" + this.millis) + ", numberField=") + this.numberField) + ")");
+      }
+    }
+    private static final @java.lang.SuppressWarnings("all") class ParentBuilderImpl<N extends Number> extends ParentBuilder<N, Parent<N>, ParentBuilderImpl<N>> {
+      private ParentBuilderImpl() {
+        super();
+      }
+      protected @java.lang.Override @java.lang.SuppressWarnings("all") ParentBuilderImpl self() {
+        return this;
+      }
+      public @java.lang.Override @java.lang.SuppressWarnings("all") Parent<N> build() {
+        return new Parent<N>(this);
+      }
+    }
+    private @lombok.Builder.Default long millis;
+    private @lombok.Builder.Default N numberField;
+    private static @java.lang.SuppressWarnings("all") <N extends Number>long $default$millis() {
+      return System.currentTimeMillis();
+    }
+    private static @java.lang.SuppressWarnings("all") <N extends Number>N $default$numberField() {
+      return null;
+    }
+    protected @java.lang.SuppressWarnings("all") Parent(final ParentBuilder<N, ?, ?> b) {
+      super();
+      if (b.millis$set)
+          this.millis = b.millis;
+      else
+          this.millis = Parent.<N>$default$millis();
+      if (b.numberField$set)
+          this.numberField = b.numberField;
+      else
+          this.numberField = Parent.<N>$default$numberField();
+    }
+    public static @java.lang.SuppressWarnings("all") <N extends Number>ParentBuilder<N, ?, ?> builder() {
+      return new ParentBuilderImpl<N>();
+    }
+  }
+  public static @lombok.experimental.SuperBuilder class Child extends Parent<Integer> {
+    public static abstract @java.lang.SuppressWarnings("all") class ChildBuilder<C extends Child, B extends ChildBuilder<C, B>> extends Parent.ParentBuilder<Integer, C, B> {
+      private @java.lang.SuppressWarnings("all") double doubleField;
+      private @java.lang.SuppressWarnings("all") boolean doubleField$set;
+      public ChildBuilder() {
+        super();
+      }
+      protected abstract @java.lang.Override @java.lang.SuppressWarnings("all") B self();
+      public abstract @java.lang.Override @java.lang.SuppressWarnings("all") C build();
+      public @java.lang.SuppressWarnings("all") B doubleField(final double doubleField) {
+        this.doubleField = doubleField;
+        doubleField$set = true;
+        return self();
+      }
+      public @java.lang.Override @java.lang.SuppressWarnings("all") java.lang.String toString() {
+        return (((("SuperBuilderWithDefaults.Child.ChildBuilder(super=" + super.toString()) + ", doubleField=") + this.doubleField) + ")");
+      }
+    }
+    private static final @java.lang.SuppressWarnings("all") class ChildBuilderImpl extends ChildBuilder<Child, ChildBuilderImpl> {
+      private ChildBuilderImpl() {
+        super();
+      }
+      protected @java.lang.Override @java.lang.SuppressWarnings("all") ChildBuilderImpl self() {
+        return this;
+      }
+      public @java.lang.Override @java.lang.SuppressWarnings("all") Child build() {
+        return new Child(this);
+      }
+    }
+    private @lombok.Builder.Default double doubleField;
+    private static @java.lang.SuppressWarnings("all") double $default$doubleField() {
+      return Math.PI;
+    }
+    protected @java.lang.SuppressWarnings("all") Child(final ChildBuilder<?, ?> b) {
+      super(b);
+      if (b.doubleField$set) 
+          this.doubleField = b.doubleField;
+      else
+          this.doubleField = Child.$default$doubleField();
+    }
+    public static @java.lang.SuppressWarnings("all") ChildBuilder<?, ?> builder() {
+      return new ChildBuilderImpl();
+    }
+  }
+  public SuperBuilderWithDefaults() {
+    super();
+  }
+  public static void test() {
+    Child x = Child.builder().doubleField(0.1).numberField(5).millis(1234567890L).build();
+  }
+}